/*
 * Hybrid.h - coordinate with an external Eulerian flow solver to compute near-body flow
 *
 * (c)2020 Applied Scientific Research, Inc.
 *         Mark J Stock <markjstock@gmail.com>
 */

#pragma once

#include "Omega2D.h"
#include "Collection.h"
#include "BEM.h"
#include "dummysolver.h"

#include <iostream>
#include <vector>

/*
// these could be in headers exposed by the external solver
extern "C" float external_euler_init_f_(int*, const float*, const float*, const float*, const float*,
                                        int*, const float*, const float*, float*, float*);
extern "C" float external_euler_init_d_(int*, const double*, const double*, const double*, const double*,
                                        int*, const double*, const double*, double*, double*);
*/


//
// Contain and process the hybrid solver
//
// templatized on 'S'torage, 'A'ccumulator (calculation) types, and element 'I'ndex types
//
template <class S, class A, class I>
class Hybrid {
public:
  Hybrid()
    : active(false),
      initialized(false),
      elementOrder(1),
      timeOrder(1),
      numSubsteps(100),
      preconditioner("none"),
      solverType("fgmres"),
      solver()
      //vrm(),
      //h_nu(0.1)
    {}

  const bool is_active() const { return active; }
  void set_active(const bool _do_hybrid) { active = _do_hybrid; }
  void activate() { active = true; }
  void deactivate() { active = false; }

  void init( std::vector<HOVolumes<S>>&);
  void reset();
  void step( const double,
             const double,
             const std::array<double,Dimensions>&,
             std::vector<Collection>&,
             std::vector<Collection>&,
             BEM<S,I>&,
             std::vector<HOVolumes<S>>&);

  // read/write parameters
  void from_json(const nlohmann::json);
  void add_to_json(nlohmann::json&) const;

  void draw_advanced();

private:
  // are we even using the hybrid scheme?
  bool active;
  bool initialized;

  // parameters from json for the solver
  int elementOrder;
  uint8_t timeOrder;
<<<<<<< HEAD
  int numSubsteps;
=======
  uint32_t numSubsteps;
>>>>>>> 1cd3c07b
  std::string preconditioner;
  std::string solverType;

  // the HO Solver
  DummySolver::Solver solver;

  // local copies of particle data
  //Particles<S> temp;

  // might need vrm-like solver to redistribute strengths
  //VRM<S,double,2> redistributor;

  // execution environment for velocity summations (not BEM)
  //ExecEnv hyb_env;
};


//
// Initialize external high-order (HO) solver
//
template <class S, class A, class I>
void Hybrid<S,A,I>::init(std::vector<HOVolumes<S>>& _euler) {
  std::cout << "Inside Hybrid::init with " << _euler.size() << " volumes" << std::endl;

  solver.set_re_d_(100.0);
  solver.set_elemorder_d_(elementOrder);
  solver.set_timeorder_d_(timeOrder);
  solver.set_numsteps_d_(numSubsteps);

  for (auto &coll : _euler) {
    // transform to current position
    coll.move(0.0, 0.0);

    // call the external solver with the current geometry
    // this will calculate the Jacobian and other cell-specific properties
    //(void) solver.init_d_(coll.get_pos(), coll.get_idx(),
    //                        coll.get_wall_idx(), coll.get_open_idx());

    // and ask it for the open BC solution nodes, and the full internal solution nodes
    //coll.set_open_pts(solver.getopenpts_d_());
    //coll.set_soln_pts(solver.getsolnpts_d_());
  }

  initialized = true;
}


//
// Simulation is reset - do we need to clear the Euler grid initialization?
//
template <class S, class A, class I>
void Hybrid<S,A,I>::reset() {
  initialized = false;
}


//
// Forward integration step
//
template <class S, class A, class I>
void Hybrid<S,A,I>::step(const double                         _time,
                         const double                         _dt,
                         const std::array<double,Dimensions>& _fs,
                         std::vector<Collection>&             _vort,
                         std::vector<Collection>&             _bdry,
                         BEM<S,I>&                            _bem,
                         std::vector<HOVolumes<S>>&           _euler) {

  if (not active) return;

  if (not initialized) init(_euler);

  std::cout << "Inside Hybrid::step at t=" << _time << " and dt=" << _dt << std::endl;

  // part A - prepare BCs for Euler solver

  // transform all elements to their appropriate locations (do we need to do this?)
  //for (auto &coll : _vort) {
  //}

  // update the BEM solution
  solve_bem<S,A,I>(_time, _fs, _vort, _bdry, _bem);
  // get vels on each euler region
  for (auto &coll : _euler) {
    // transform to current position
    coll.move(_time, _dt);

    // isolate open/outer boundaries
    //Points<A> euler_bdry = std::visit([=](auto& elem) { elem.get_bc_nodes(_time); }, coll);
    Points<S> euler_bdry = coll.get_bc_nodes(_time);

    // find vels there
    //Convection<S,A,I>::find_vels(_fs, _vort, _bdry, euler_bdry);

    // convert to transferable packet
    //std::array<Vector<S>,Dimensions> openvels = euler_bdry.get_vel();

    // transfer BC packet to solver
    //(void) solver.setopenvels_d_(coll.get_n(), openvels[0], openvels[1]);
  }

  // part B - call Euler solver

  // call solver
  (void) solver.solveto_d_(_time);

  // pull results from external solver
  //std::vector<A> allvorts;
  //(void) solver.getallvorts_d_(np, allvorts);

  // convert vorticity results to drawable and writable Volume elements

  // part C - update particle strengths accordionly

  // "update" strengths on vortex particles within the boundary

  // here's one way to do it:
  // identify all free vortex particles inside of euler regions and remove them
  //   (add up how much circulation we remove) - or not?

  // re-run BEM and compute vorticity on all HO volume nodes - bem already run
  for (auto &coll : _euler) {
    Points<S> euler_vol = coll.get_vol_nodes(_time);
    //Convection<S,A,I>::find_vels(_fs, _vort, _bdry, euler_vol, velandvort);
  }

  // subtract the Lagrangian-computed vort from the actual Eulerian vort on those nodes
  // now we have the amount of vorticity we need to re-add to the Lagrangian side
  // for each sub-node of each HO quad, run a VRM onto the existing set of Lagrangian
  //   particles adding where necessary to satisfy at least 0th and 1st moments, if not 2nd

  // simple way: just create a new particle at the centroid of each element, let merge deal

}

//
// read/write parameters to json
//

// read "simparams" json object
template <class S, class A, class I>
void Hybrid<S,A,I>::from_json(const nlohmann::json simj) {
  if (simj.find("hybrid") != simj.end()) {
    nlohmann::json j = simj["hybrid"];

    active = j.value("enabled", false);
    elementOrder = j.value("elementOrder", 1);
    timeOrder = j.value("timeOrder", 1);
    numSubsteps = j.value("numSubsteps", 100);
    preconditioner = j.value("preconditioner", "none");
    solverType = j.value("solverType", "fgmres");
  }
}

// create and write a json object for all diffusion parameters
template <class S, class A, class I>
void Hybrid<S,A,I>::add_to_json(nlohmann::json& simj) const {
  nlohmann::json j;
  j["enabled"] = active;
  j["elementOrder"] = elementOrder; //1-5
  j["timeOrder"] = timeOrder; //1,2,4
  j["numSubsteps"] = numSubsteps; //1-1000
  j["preconditioner"] = preconditioner;
  j["solverType"] = solverType;

  simj["hybrid"] = j;
}

#ifdef USE_IMGUI
//
// draw advanced options parts of the GUI
//
template <class S, class A, class I>
void Hybrid<S,A,I>::draw_advanced() {

  ImGui::Separator();
  ImGui::Spacing();
  ImGui::Text("Hybrid/Grid settings");

  ImGui::Checkbox("Enabled", &active);
  if (ImGui::InputInt("Element Order", &elementOrder)) {
    if (elementOrder < 1) { elementOrder = 1; }
    else if (elementOrder > 5) { elementOrder = 5; }
  }

  const int numTimeOrders = 3;
  static int timeI = 0;
  const char* timeOrders[] = {"1", "2", "4"};
  ImGui::Combo("Select Time Order", &timeI, timeOrders, numTimeOrders);
  switch (timeI) {
    case 0: timeOrder = 1; break;
    case 1: timeOrder = 2; break;
    case 2: timeOrder = 4; break;
  }

  if (ImGui::InputInt("Number of Substeps", &numSubsteps)) {
    if (numSubsteps < 1) { numSubsteps = 1; }
    else if (numSubsteps > 1000) { numSubsteps = 1000; }
  }
  
  const int numPreconditioners = 1;
  static int preconI = 0;
  const char* preconditioners[] = {"none"};
  ImGui::Combo("Select Preconditioner", &preconI, preconditioners, numPreconditioners);
  preconditioner = preconditioners[preconI];
  
  const int numSolvers = 1;
  static int solverI = 0;
  const char* solvers[] = {"fgmres"};
  ImGui::Combo("Select Solver", &solverI, solvers, numSolvers);
solverType = solvers[solverI];
}
#endif<|MERGE_RESOLUTION|>--- conflicted
+++ resolved
@@ -74,11 +74,8 @@
   // parameters from json for the solver
   int elementOrder;
   uint8_t timeOrder;
-<<<<<<< HEAD
+  // uint32_t
   int numSubsteps;
-=======
-  uint32_t numSubsteps;
->>>>>>> 1cd3c07b
   std::string preconditioner;
   std::string solverType;
 
