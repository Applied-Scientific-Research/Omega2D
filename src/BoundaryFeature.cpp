/*
 * BoundaryFeature.cpp - GUI-side descriptions of boundary features
 *
 * (c)2017-20 Applied Scientific Research, Inc.
 *            Mark J Stock <markjstock@gmail.com>
 *            Blake B Hillier <blakehillier@mac.com>
 */

#include "BoundaryFeature.h"
#include "GuiHelper.h"
#include "imgui/imgui.h"
#include "imgui/imgui_stdlib.h"
#include "Simulation.h"

#define __STDCPP_WANT_MATH_SPEC_FUNCS__ 1
#include <cassert>
#include <cmath>
#include <algorithm>
#include <iostream>
#include <sstream>

// write out any object of parent type BoundaryFeature by dispatching to appropriate "debug" method
std::ostream& operator<<(std::ostream& os, BoundaryFeature const& ff) { 
  ff.debug(os);
  return os;
}


//
// parse the json and dispatch the constructors
//
void parse_boundary_json(std::vector<std::unique_ptr<BoundaryFeature>>& _flist,
                         std::shared_ptr<Body> _bp,
                         const nlohmann::json _jin) {

  // must have one and only one type
  if (_jin.count("geometry") != 1) return;

  const std::string ftype = _jin["geometry"];

  if      (ftype == "circle") { _flist.emplace_back(std::make_unique<SolidCircle>(_bp)); }
  else if (ftype == "oval") {   _flist.emplace_back(std::make_unique<SolidOval>(_bp)); }
  else if (ftype == "square") { _flist.emplace_back(std::make_unique<SolidSquare>(_bp)); }
  else if (ftype == "rectangle") { _flist.emplace_back(std::make_unique<SolidRect>(_bp)); }
  else if (ftype == "segment") { _flist.emplace_back(std::make_unique<BoundarySegment>(_bp)); }
  else if (ftype == "polygon") { _flist.emplace_back(std::make_unique<SolidPolygon>(_bp)); }
  else if (ftype == "airfoil") { _flist.emplace_back(std::make_unique<SolidAirfoil>(_bp)); }
  else {
    std::cout << "  type " << ftype << " does not name an available boundary feature, ignoring" << std::endl;
    return;
  }

  // and pass the json object to the specific parser
  _flist.back()->from_json(_jin);

  // finally, generate the draw information
  _flist.back()->generate_draw_geom();

  std::cout << "  found " << _flist.back()->to_string() << std::endl;
}

#ifdef USE_IMGUI
int BoundaryFeature::obj_movement_gui(int &mitem, char* strx, char* stry, char* strrad) {
  // fixed to ground      - this geometry is fixed (attached to inertial)
  // attached to previous - this geometry is attached to the previous geometry
  // according to formula - this geometry is attached to a new moving body
  const char* mitems[] = { "fixed to ground", "attached to previous", "according to formula" };
  int changed = 0;
  static int tmp = -1;
  //const char* mitems[] = { "fixed", "attached to previous", "according to formula", "dynamic" };
  ImGui::Combo("movement", &mitem, mitems, 3);
  if (tmp != mitem) { 
    tmp = mitem;
    changed += 1;
  }
  // show different inputs based on what is selected
  if (mitem == 2) {
    changed += ImGui::InputText("x position", strx, 512);
    ImGui::SameLine();
    ShowHelpMarker("Use C-style expressions, t is time\n+ - / * % ^ ( ) pi e\nabs, sin, cos, tan, exp, log, log10, sqrt, floor, pow");
    changed += ImGui::InputText("y position", stry, 512);
    ImGui::SameLine();
    ShowHelpMarker("Use C-style expressions, t is time\n+ - / * % ^ ( ) pi e\nabs, sin, cos, tan, exp, log, log10, sqrt, floor, pow");
    changed += ImGui::InputText("angular position", strrad, 512);
    ImGui::SameLine();
    ShowHelpMarker("In radians, use C-style expressions, t is time\n+ - / * % ^ ( ) pi e\nabs, sin, cos, tan, exp, log, log10, sqrt, floor, pow");
  }
  
  return changed;
}

bool BoundaryFeature::draw_creation_gui(std::vector<std::unique_ptr<BoundaryFeature>>& bfs, Simulation& sim) {
  // define movement first
  static int mitem = 0;
  static char strx[512] = "0.0*t";
  static char stry[512] = "0.0*t";
  static char strrad[512] = "0.0*t";
  int changed = BoundaryFeature::obj_movement_gui(mitem, strx, stry, strrad);

  // define geometry second
  static int item = 0;
  static int numItems = 7;
  const char* items[] = { "circle", "square", "oval", "rectangle", "segment", "polygon", "NACA 4-digit" };

  ImGui::Combo("geometry type", &item, items, numItems);

  // static bp prevents a bunch of pointers from being created during the same boundary creation
  // The switch prevents constant assignment (mainly to prevent the terminal from being flooded from messages)
  static std::shared_ptr<Body> bp = nullptr;
  if (changed) {
    switch(mitem) {
      case 0:
         // this geometry is fixed (attached to inertial)
         bp = sim.get_pointer_to_body("ground");
         break;
      case 1:
         // this geometry is attached to the previous geometry (or ground)
         bp = sim.get_last_body();
         break;
      case 2:
         // this geometry is attached to a new moving body
         bp = std::make_shared<Body>();
         bp->set_pos(0, std::string(strx));
         bp->set_pos(1, std::string(stry));
         bp->set_rot(std::string(strrad));
         break;
    }
  }

  // show different inputs based on what is selected
  bool created = false;
  static std::unique_ptr<BoundaryFeature> bf = nullptr; 
  switch(item) {
    case 0: {
      bf = std::make_unique<SolidCircle>(bp);
    } break;
    case 1: {
      bf = std::make_unique<SolidSquare>(bp);
    } break;
    case 2: {
      bf = std::make_unique<SolidOval>(bp);
    } break;
    case 3: {
      bf = std::make_unique<SolidRect>(bp);
    } break;
    case 4: {
      bf = std::make_unique<BoundarySegment>(bp);
    } break;
    case 5: {
      bf = std::make_unique<SolidPolygon>(bp);
    } break;
    case 6: {
      bf = std::make_unique<SolidAirfoil>(bp);
    }
  } // end switch for geometry
<<<<<<< HEAD

  ImGui::SameLine();
  if (ImGui::Button("Cancel", ImVec2(120,0))) {
    ImGui::CloseCurrentPopup();
    created = false;
  }
  
  if (bf->draw_info_gui("Add")) {
=======
 
  if (bf->draw_info_gui()) {
>>>>>>> 7afe769a
    if (mitem == 2) {
      bp->set_name(bf->to_short_string());
      sim.add_body(bp);
    }
    bfs.emplace_back(std::move(bf));
    bf = nullptr;
    created = true;
  }

  ImGui::SameLine();
  if (ImGui::Button("Cancel", ImVec2(120,0))) {
    ImGui::CloseCurrentPopup();
    created = false;
  }
  
  return created;
}
#endif

//
// Create a circle
//
ElementPacket<float>
SolidCircle::init_elements(const float _ips) const {

  if (not this->is_enabled()) return ElementPacket<float>();

  // how many panels?
  const size_t num_panels = std::min(40000, std::max(5, (int)(m_diam * M_PI / _ips)));

  std::cout << "Creating circle with " << num_panels << " panels" << std::endl;

  // created once
  std::vector<float>   x(num_panels*2);
  std::vector<Int>   idx(num_panels*2);
  std::vector<float> val(num_panels);

  // outside is to the left walking from one point to the next
  // so go CW around the circle starting at theta=0 (+x axis)
  // internal flow needs the opposite
  for (size_t i=0; i<num_panels; i++) {
    x[2*i]     = m_x + 0.5*m_diam * std::cos(2.0 * M_PI * (float)i / (float)num_panels);
    x[2*i+1]   = m_y - 0.5*m_diam * std::sin(2.0 * M_PI * (float)i / (float)num_panels);
    idx[2*i]   = i;
    idx[2*i+1] = i+1;
    val[i]     = 0.0;
  }

  // correct the final index
  idx[2*num_panels-1] = 0;

  // flip the orientation of the panels
  if (not m_external) {
    for (size_t i=0; i<num_panels; i++) {
      std::swap(idx[2*i], idx[2*i+1]);
    }
  }

  return ElementPacket<float>({x, idx, val});
}

void
SolidCircle::debug(std::ostream& os) const {
  os << to_string();
}

std::string
SolidCircle::to_string() const {
  std::stringstream ss;
  if (m_external) {
    ss << "solid circle";
  } else {
    ss << "circular hole";
  }
  ss << " at " << m_x << " " << m_y << " with diameter " << m_diam;
  return ss.str();
}

void
SolidCircle::from_json(const nlohmann::json j) {
  const std::vector<float> tr = j["translation"];
  m_x = tr[0];
  m_y = tr[1];
  m_diam = j["scale"];
  m_external = j.value("external", true);
  m_enabled = j.value("enabled", true);
}

nlohmann::json
SolidCircle::to_json() const {
  // make an object for the mesh
  nlohmann::json mesh = nlohmann::json::object();
  mesh["geometry"] = "circle";
  mesh["translation"] = {m_x, m_y};
  mesh["scale"] = m_diam;
  mesh["external"] = m_external;
  mesh["enabled"] = m_enabled;
  return mesh;
}

#ifdef USE_IMGUI
bool SolidCircle::draw_info_gui(const std::string action) {
  static bool external = m_external;
  static float xc[2] = {m_x, m_y};
  static float diam = m_diam;
  bool add = false;
  const std::string buttonText = action+" circular boundary";

  ImGui::Checkbox("Object is in flow", &external);
  ImGui::SameLine();
  ShowHelpMarker("Keep checked if object is immersed in flow,\nuncheck if flow is inside of object");
  ImGui::InputFloat2("center", xc);
  ImGui::SliderFloat("diameter", &diam, 0.01f, 10.0f, "%.4f", 2.0);
  ImGui::TextWrapped("This feature will add a solid circular boundary centered at the given coordinates");
  if (ImGui::Button(buttonText.c_str())) {
    m_external = external;
    m_x = xc[0];
    m_y = xc[1];
    m_diam = diam;
    add = true;
    ImGui::CloseCurrentPopup();
  }

  return add;
}
#endif

void SolidCircle::generate_draw_geom() {
  m_draw = init_elements(m_diam/25.0);
}


//
// Create an oval
//
ElementPacket<float>
SolidOval::init_elements(const float _ips) const {

  if (not this->is_enabled()) return ElementPacket<float>();

  // use the formula for equidistant nodes?
  // from https://math.stackexchange.com/questions/172766/calculating-equidistant-points-around-an-ellipse-arc
  const bool equidistant = true;

  float circum = 0.0;
  if (equidistant) {
#if defined(__APPLE__) && defined(__clang__)
    // do it the dumb way, because XCode doesn't support comp_ellint_2
    circum = m_diam * M_PI;
#else
    circum = 4.0*0.5*m_diam*std::comp_ellint_2(1.0-std::pow(m_dmin/m_diam,2));
    std::cout << "analytic circumference is " << circum << std::endl;
#endif
  } else {
    circum = m_diam * M_PI;
  }

  // how many panels?
  size_t num_panels = std::min(40000, std::max(5, (int)(circum / _ips)));

  std::cout << "Creating oval with " << num_panels << " panels" << std::endl;

  // these are for rotating the oval
  const float st = std::sin(M_PI * m_theta / 180.0);
  const float ct = std::cos(M_PI * m_theta / 180.0);

  // arrays created once
  std::vector<float>   x(num_panels*2);
  std::vector<Int>   idx(num_panels*2);
  std::vector<float> val(num_panels);

  static float phi = 0.0;

  // outside is to the left walking from one point to the next
  // so go CW around the circle starting at theta=0 (+x axis)
  for (size_t i=0; i<num_panels; i++) {
    float theta = 2.0 * M_PI * (float)i / (float)num_panels;

    // attempt to make uniform-sized panels by adjusting theta
    if (equidistant and i>0) {
      // one method: numerically solve for the correct new angle phi
      //const float m = 1.0-std::pow(m_dmin/m_diam,2);
      // theta = 0.5*m_diam*std::ellint_2(m, phi);
      //std::cout << "  i is " << i << " phi is " << phi << " and ips is " << _ips << std::endl;

      // previous point
      const float lastx = x[2*i-2];
      const float lasty = x[2*i-1];
      // first test point
      float tdx = 0.5*m_diam * std::cos(phi);
      float tdy = -0.5*m_dmin * std::sin(phi);
      float testx = m_x + tdx*ct - tdy*st;
      float testy = m_y + tdx*st + tdy*ct;
      // distance
      float dist = std::sqrt(std::pow(testx-lastx,2)+std::pow(testy-lasty,2));
      float lastdist = dist;
      float lastphi = phi;

      // easier: march forward with small steps until the panel is the correct length
      while (dist < _ips) {
        lastdist = dist;
        lastphi = phi;
        // increment theta and test again
        phi += 1.e-3;
        tdx = 0.5*m_diam * std::cos(phi);
        tdy = -0.5*m_dmin * std::sin(phi);
        testx = m_x + tdx*ct - tdy*st;
        testy = m_y + tdx*st + tdy*ct;
        dist = std::sqrt(std::pow(testx-lastx,2)+std::pow(testy-lasty,2));
        //std::cout << "    phi " << phi << " gives dist " << dist << std::endl;
      }

      // linear interpolate to find best phi
      phi = lastphi + (phi-lastphi) * (_ips-lastdist) / (dist-lastdist);
      //std::cout << "    solution is " << phi << std::endl;
      theta = phi;

      if (theta > 2.0 * M_PI) {
        // we've gone too far! break out of the for loop!
        num_panels = i-1;
        break;
      }
    }

    // now we have a usable theta, make the node
    const float dx =  0.5*m_diam * std::cos(theta);
    const float dy = -0.5*m_dmin * std::sin(theta);
    x[2*i]     = m_x + dx*ct - dy*st;
    x[2*i+1]   = m_y + dx*st + dy*ct;
    idx[2*i]   = i;
    idx[2*i+1] = i+1;
    val[i]     = 0.0;
    //std::cout << "  node " << i << " at " << x[2*i] << " " << x[2*i+1] << std::endl;
  }

  // reset phi
  phi = 0.0;

  // resize the arrays (num_panels may have changed)
  x.resize(2*num_panels);
  idx.resize(2*num_panels);
  val.resize(num_panels);

  // correct the final index
  idx[2*num_panels-1] = 0;

  // flip the orientation of the panels
  if (not m_external) {
    for (size_t i=0; i<num_panels; i++) {
      std::swap(idx[2*i], idx[2*i+1]);
    }
  }

  return ElementPacket<float>({x, idx, val});
}

void
SolidOval::debug(std::ostream& os) const {
  os << to_string();
}

std::string
SolidOval::to_string() const {
  std::stringstream ss;
  if (m_external) {
    ss << "solid oval";
  } else {
    ss << "oval hole";
  }
  ss << " at " << m_x << " " << m_y << " with diameters " << m_diam << " " << m_dmin << " rotated " << m_theta << " deg";
  return ss.str();
}

void
SolidOval::from_json(const nlohmann::json j) {
  const std::vector<float> tr = j["translation"];
  m_x = tr[0];
  m_y = tr[1];
  const std::vector<float> sc = j["scale"];
  m_diam = sc[0];
  m_dmin = sc[1];
  m_theta = j.value("rotation", 0.0);
  m_external = j.value("external", true);
  m_enabled = j.value("enabled", true);
}

nlohmann::json
SolidOval::to_json() const {
  // make an object for the mesh
  nlohmann::json mesh = nlohmann::json::object();
  mesh["geometry"] = "oval";
  mesh["translation"] = {m_x, m_y};
  mesh["scale"] = {m_diam, m_dmin};;
  mesh["rotation"] = m_theta;
  mesh["external"] = m_external;
  mesh["enabled"] = m_enabled;
  return mesh;
}

#ifdef USE_IMGUI
bool SolidOval::draw_info_gui(const std::string action) {
  static bool external = m_external;
  static float xc[2] = {m_x, m_y};
  static float diam = m_diam;
  static float minordiam = m_dmin;
  static float rotdeg = m_theta;
  bool add = false;
  const std::string buttonText = action+" oval boundary";

  ImGui::Checkbox("Object is in flow", &external);
  ImGui::SameLine();
  ShowHelpMarker("Keep checked if object is immersed in flow,\nuncheck if flow is inside of object");
  ImGui::InputFloat2("center", xc);
  ImGui::SliderFloat("major diameter", &diam, 0.01f, 10.0f, "%.4f", 2.0);
  ImGui::SliderFloat("minor diameter", &minordiam, 0.01f, 10.0f, "%.4f", 2.0);
  ImGui::SliderFloat("orientation", &rotdeg, 0.0f, 179.0f, "%.0f");
  ImGui::TextWrapped("This feature will add a solid oval boundary centered at the given coordinates");
  if (ImGui::Button(buttonText.c_str())) {
    m_external = external;
    m_x = xc[0];
    m_y = xc[1];
    m_diam = diam;
    m_dmin = minordiam;
    m_theta = rotdeg;
    add = true;
    ImGui::CloseCurrentPopup();
  }

  return add;
}
#endif

void SolidOval::generate_draw_geom() {
  m_draw = init_elements(m_diam/60.0);
}


//
// Create a square
//
ElementPacket<float>
SolidSquare::init_elements(const float _ips) const {

  if (not this->is_enabled()) return ElementPacket<float>();

  // how many panels?
  const size_t num_panels = 4 * std::min(10000, std::max(1, (int)(m_side / _ips)));

  std::cout << "Creating square with " << num_panels << " panels" << std::endl;

  // created once
  std::vector<float>   x(num_panels*2);
  std::vector<Int>   idx(num_panels*2);
  std::vector<float> val(num_panels);

  const float st = std::sin(M_PI * m_theta / 180.0);
  const float ct = std::cos(M_PI * m_theta / 180.0);

  // outside is to the left walking from one point to the next
  // so go CW around the body
  size_t icnt = 0;
  for (size_t i=0; i<num_panels/4; i++) {
    const float px = m_side * -0.5;
    const float py = m_side * (-0.5 + (float)i / (float)(num_panels/4));
    x[icnt++] = m_x + px*ct - py*st;
    x[icnt++] = m_y + px*st + py*ct;
  }
  for (size_t i=0; i<num_panels/4; i++) {
    const float px = m_side * (-0.5 + (float)i / (float)(num_panels/4));
    const float py = m_side * 0.5;
    x[icnt++] = m_x + px*ct - py*st;
    x[icnt++] = m_y + px*st + py*ct;
  }
  for (size_t i=0; i<num_panels/4; i++) {
    const float px = m_side * 0.5;
    const float py = m_side * (0.5 - (float)i / (float)(num_panels/4));
    x[icnt++] = m_x + px*ct - py*st;
    x[icnt++] = m_y + px*st + py*ct;
  }
  for (size_t i=0; i<num_panels/4; i++) {
    const float px = m_side * (0.5 - (float)i / (float)(num_panels/4));
    const float py = m_side * -0.5;
    x[icnt++] = m_x + px*ct - py*st;
    x[icnt++] = m_y + px*st + py*ct;
  }

  // outside is to the left walking from one point to the next
  for (size_t i=0; i<num_panels; i++) {
    idx[2*i]   = i;
    idx[2*i+1] = i+1;
    val[i]     = 0.0;
  }

  // correct the final index
  idx[2*num_panels-1] = 0;

  // flip the orientation of the panels
  if (not m_external) {
    for (size_t i=0; i<num_panels; i++) {
      std::swap(idx[2*i], idx[2*i+1]);
    }
  }

  return ElementPacket<float>({x, idx, val});
}

void
SolidSquare::debug(std::ostream& os) const {
  os << to_string();
}

std::string
SolidSquare::to_string() const {
  std::stringstream ss;
  if (m_external) {
    ss << "solid square";
  } else {
    ss << "square hole";
  }
  ss << " at " << m_x << " " << m_y << " with side " << m_side << " rotated " << m_theta << " deg";
  return ss.str();
}

void
SolidSquare::from_json(const nlohmann::json j) {
  const std::vector<float> tr = j["translation"];
  m_x = tr[0];
  m_y = tr[1];
  m_side = j["scale"];
  m_theta = j.value("rotation", 0.0);
  m_external = j.value("external", true);
  m_enabled = j.value("enabled",true);
}

nlohmann::json
SolidSquare::to_json() const {
  // make an object for the mesh
  nlohmann::json mesh = nlohmann::json::object();
  mesh["geometry"] = "square";
  mesh["translation"] = {m_x, m_y};
  mesh["scale"] = m_side;
  mesh["rotation"] = m_theta;
  mesh["external"] = m_external;
  mesh["enabled"] = m_enabled;
  return mesh;
}

#ifdef USE_IMGUI
bool SolidSquare::draw_info_gui(const std::string action) {
  static bool external = m_external;
  static float xc[2] = {m_x, m_y};
  static float side = m_side;
  static float rotdeg = m_theta;
  bool add = false;
  const std::string buttonText = action+" square boundary";
  
  ImGui::Checkbox("Object is in flow", &external);
  ImGui::SameLine();
  ShowHelpMarker("Keep checked if object is immersed in flow,\nuncheck if flow is inside of object");
  ImGui::InputFloat2("center", xc);
  ImGui::SliderFloat("side length", &side, 0.1f, 10.0f, "%.4f");
  ImGui::SliderFloat("orientation", &rotdeg, 0.0f, 89.0f, "%.0f");
  //ImGui::SliderAngle("orientation", &rotdeg);
  ImGui::TextWrapped("This feature will add a solid square boundary centered at the given coordinates");
  if (ImGui::Button(buttonText.c_str())) {
    m_external = external;
    m_x = xc[0];
    m_y = xc[1];
    m_side = side;
    m_theta = rotdeg;
    add = true;
    ImGui::CloseCurrentPopup();
  }

  return add;
}
#endif

void SolidSquare::generate_draw_geom() {
  m_draw = init_elements(m_side);
  // transform according to body position at t=0?
}

//
// Create a rectangle
//
ElementPacket<float>
SolidRect::init_elements(const float _ips) const {

  if (not this->is_enabled()) return ElementPacket<float>();

  // how many panels?
  const size_t np_x = std::min(10000, std::max(1, (int)(m_side / _ips)));
  const size_t np_y = std::min(10000, std::max(1, (int)(m_sidey / _ips)));
  const size_t num_panels = 2 * (np_x + np_y);

  std::cout << "Creating rectangle with " << num_panels << " panels" << std::endl;

  // created once
  std::vector<float>   x(num_panels*2);
  std::vector<Int>   idx(num_panels*2);
  std::vector<float> val(num_panels);

  const float st = std::sin(M_PI * m_theta / 180.0);
  const float ct = std::cos(M_PI * m_theta / 180.0);

  // outside is to the left walking from one point to the next
  // so go CW around the body
  size_t icnt = 0;
  for (size_t i=0; i<np_y; i++) {
    const float px = m_side * -0.5;
    const float py = m_sidey * (-0.5 + (float)i / (float)(np_y));
    x[icnt++] = m_x + px*ct - py*st;
    x[icnt++] = m_y + px*st + py*ct;
  }
  for (size_t i=0; i<np_x; i++) {
    const float px = m_side * (-0.5 + (float)i / (float)(np_x));
    const float py = m_sidey * 0.5;
    x[icnt++] = m_x + px*ct - py*st;
    x[icnt++] = m_y + px*st + py*ct;
  }
  for (size_t i=0; i<np_y; i++) {
    const float px = m_side * 0.5;
    const float py = m_sidey * (0.5 - (float)i / (float)(np_y));
    x[icnt++] = m_x + px*ct - py*st;
    x[icnt++] = m_y + px*st + py*ct;
  }
  for (size_t i=0; i<np_x; i++) {
    const float px = m_side * (0.5 - (float)i / (float)(np_x));
    const float py = m_sidey * -0.5;
    x[icnt++] = m_x + px*ct - py*st;
    x[icnt++] = m_y + px*st + py*ct;
  }

  // outside is to the left walking from one point to the next
  for (size_t i=0; i<num_panels; i++) {
    idx[2*i]   = i;
    idx[2*i+1] = i+1;
    val[i]     = 0.0;
  }

  // correct the final index
  idx[2*num_panels-1] = 0;

  // flip the orientation of the panels
  if (not m_external) {
    for (size_t i=0; i<num_panels; i++) {
      std::swap(idx[2*i], idx[2*i+1]);
    }
  }

  return ElementPacket<float>({x, idx, val});
}

void
SolidRect::debug(std::ostream& os) const {
  os << to_string();
}

std::string
SolidRect::to_string() const {
  std::stringstream ss;
  if (m_external) {
    ss << "solid rect";
  } else {
    ss << "rect hole";
  }
  ss << " at " << m_x << " " << m_y << " with sides " << m_side << " " << m_sidey << " rotated " << m_theta << " deg";
  return ss.str();
}

void
SolidRect::from_json(const nlohmann::json j) {
  const std::vector<float> tr = j["translation"];
  m_x = tr[0];
  m_y = tr[1];
  const std::vector<float> sc = j["scale"];
  m_side = sc[0];
  m_sidey = sc[1];
  m_theta = j.value("rotation", 0.0);
  m_external = j.value("external", true);
  m_enabled = j.value("enabled",true);
}

nlohmann::json
SolidRect::to_json() const {
  // make an object for the mesh
  nlohmann::json mesh = nlohmann::json::object();
  mesh["geometry"] = "rectangle";
  mesh["translation"] = {m_x, m_y};
  mesh["scale"] = {m_side, m_sidey};
  mesh["rotation"] = m_theta;
  mesh["external"] = m_external;
  mesh["enabled"] = m_enabled;
  return mesh;
}

#ifdef USE_IMGUI
bool SolidRect::draw_info_gui(const std::string action) {
  static bool external = m_external;
  static float xc[2] = {m_x, m_y};
  static float side = m_side;
  static float rectside = m_sidey;
  static float rotdeg = m_theta;
  bool add = false;
  const std::string buttonText = action+" rectangular boundary";

  ImGui::Checkbox("Object is in flow", &external);
  ImGui::SameLine();
  ShowHelpMarker("Keep checked if object is immersed in flow,\nuncheck if flow is inside of object");
  ImGui::InputFloat2("center", xc);
  ImGui::SliderFloat("horizontal size", &side, 0.1f, 10.0f, "%.4f");
  ImGui::SliderFloat("vertical size", &rectside, 0.1f, 10.0f, "%.4f");
  ImGui::SliderFloat("orientation", &rotdeg, 0.0f, 89.0f, "%.0f");
  //ImGui::SliderAngle("orientation", &rotdeg);
  ImGui::TextWrapped("This feature will add a solid rectangular boundary centered at the given coordinates");
  if (ImGui::Button(buttonText.c_str())) {
    m_external = external;
    m_x = xc[0];
    m_y = xc[1];
    m_side = side;
    m_sidey = rectside;
    m_theta = rotdeg;
    add = true;
    ImGui::CloseCurrentPopup();
  }

  return add;
}
#endif

void SolidRect::generate_draw_geom() {
  m_draw = init_elements(m_side);
}


//
// Create a segment of a solid boundary
//
ElementPacket<float>
BoundarySegment::init_elements(const float _ips) const {

  if (not this->is_enabled()) return ElementPacket<float>();

  // how many panels?
  const float seg_length = std::sqrt(std::pow(m_xe-m_x, 2) + std::pow(m_ye-m_y, 2));
  const size_t num_panels = std::min(10000, std::max(1, (int)(seg_length / _ips)));

  std::cout << "Creating segment with " << num_panels << " panels" << std::endl;
  std::cout << "  " << to_string() << std::endl;

  // created once
  std::vector<float>   x((num_panels+1)*2);
  std::vector<Int>   idx(num_panels*2);
  std::vector<float> val(num_panels);

  // outside is to the left walking from one point to the next
  // so go CW around the body
  size_t icnt = 0;
  for (size_t i=0; i<num_panels+1; i++) {
    const float s = (float)i / (float)num_panels;
    x[icnt++] = (1.0-s)*m_x + s*m_xe;
    x[icnt++] = (1.0-s)*m_y + s*m_ye;
  }

  // outside is to the left walking from one point to the next
  for (size_t i=0; i<num_panels; i++) {
    idx[2*i]   = i;
    idx[2*i+1] = i+1;
    val[i]     = m_tangflow;
  }

  // flip the orientation of the panels
  if (not m_external) {
    for (size_t i=0; i<num_panels; i++) {
      std::swap(idx[2*i], idx[2*i+1]);
    }
  }

  return ElementPacket<float>({x, idx, val});
}

void
BoundarySegment::debug(std::ostream& os) const {
  os << to_string();
}

std::string
BoundarySegment::to_string() const {
  std::stringstream ss;
  ss << "segment from " << m_x << " " << m_y << " to " << m_xe << " " << m_ye;
  if (std::abs(m_tangflow) > std::numeric_limits<float>::epsilon()) {
    ss << " with boundary vel " << m_tangflow;
  }
  return ss.str();
}

void
BoundarySegment::from_json(const nlohmann::json j) {
  const std::vector<float> tr = j["startpt"];
  m_x = tr[0];
  m_y = tr[1];
  const std::vector<float> ep = j["endpt"];
  m_xe = ep[0];
  m_ye = ep[1];
  m_normflow = j.value("normalVel", 0.0);
  m_tangflow = j.value("tangentialVel", 0.0);
  m_external = true;//j.value("external", true);
  m_enabled = j.value("enabled",true);
}

nlohmann::json
BoundarySegment::to_json() const {
  // make an object for the mesh
  nlohmann::json mesh = nlohmann::json::object();
  mesh["geometry"] = "segment";
  mesh["startpt"] = {m_x, m_y};
  mesh["endpt"] = {m_xe, m_ye};
  mesh["normalVel"] = m_normflow;
  mesh["tangentialVel"] = m_tangflow;
  //mesh["external"] = m_external;
  mesh["enabled"] = m_enabled;
  return mesh;
}

#ifdef USE_IMGUI
bool BoundarySegment::draw_info_gui(const std::string action) {
  static float xc[2] = {m_x, m_y};
  static float xe[2] = {m_xe, m_ye};
  static float tangbc = m_tangflow;
  bool add = false;
  const std::string buttonText = action+" boundary segment";

  ImGui::InputFloat2("start", xc);
  ImGui::InputFloat2("end", xe);
  ImGui::SliderFloat("force tangential flow", &tangbc, -2.0f, 2.0f, "%.1f");
  ImGui::TextWrapped("This feature will add a solid boundary segment from start to end, where fluid is on the left when marching from start to end, and positive tangential flow is as if segment is moving along vector from start to end. Make sure enough segments are created to fully enclose a volume.");
  if (ImGui::Button(buttonText.c_str())) {
    m_x = xc[0];
    m_y = xc[1];
    m_xe = xe[0];
    m_ye = xe[1];
    m_tangflow = tangbc;
    add = true;
    ImGui::CloseCurrentPopup();
  }

  return add;
}
#endif

void BoundarySegment::generate_draw_geom() {
  m_draw = init_elements(1.0);
}


// Create a Polygon 
ElementPacket<float>
SolidPolygon::init_elements(const float _ips) const {
  // If object has been removed, return no elements?
  if (not this->is_enabled()) return ElementPacket<float>();

  // how many panels
  const size_t panlsPerSide = std::min(10000, std::max(1, (int)(m_side / _ips)));
  const size_t num_panels = panlsPerSide * m_numSides;
 
  std::cout << "Creating " << m_numSides << "-sided polygon with " << num_panels << " panels" << std::endl;

  // created once
  std::vector<float>   x(num_panels*2);
  std::vector<Int>   idx(num_panels*2);
  std::vector<float> val(num_panels);

  // Turning degrees into radians: deg*pi/180
  float phi = 0;
  if (m_numSides % 2 == 0) { phi = 360/(m_numSides*2.0); }
  const float st = std::sin(M_PI * (m_theta - phi) / 180.0);
  const float ct = std::cos(M_PI * (m_theta - phi) / 180.0);

  // outside is to the left walking from one point to the next
  // so go CW around the body
  // m_side * i / panlsPerSide reflects distance between two adjacent panels
  // If m_numSides is even, it seems to rotate CCW by 360/m_numSides/2 degrees in place
  float vx = 0.0;
  float vy = m_radius;
  size_t icnt = 0;
  for (int j=0; j<m_numSides; j++) {
    // Find next vertex
    const float nxtVx = m_radius * std::sin(2*M_PI*(float)(j+1)/(float)m_numSides);
    const float nxtVy = m_radius * std::cos(2*M_PI*(float)(j+1)/(float)m_numSides);
    // std::cout << '(' << vx << ',' << vy << ") -> (" << nxtVx << ',' << nxtVy << ')' << std::endl;
    for (size_t i=0; i<panlsPerSide; i++) {
      const float px = vx+(nxtVx-vx)*(float)i/(float)panlsPerSide;
      const float py = vy+(nxtVy-vy)*(float)i/(float)panlsPerSide;
      x[icnt++] = m_x + px*ct - py*st;
      x[icnt++] = m_y + px*st + py*ct;
    }
    vx = nxtVx;
    vy = nxtVy;
  }

  // outside is to the left walking from one point to the next
  for (size_t i=0; i<num_panels; i++) {
    idx[2*i]   = i;
    idx[2*i+1] = i+1;
    val[i]     = 0.0;
  }

  // correct the final index
  idx[2*num_panels-1] = 0;

  // flip the orientation of the panels
  if (not m_external) {
    for (size_t i=0; i<num_panels; i++) {
      std::swap(idx[2*i], idx[2*i+1]);
    }
  }

  return ElementPacket<float>({x, idx, val});
}

void
SolidPolygon::debug(std::ostream& os) const {
  os << to_string();
}

std::string
SolidPolygon::to_string() const {
  std::stringstream ss;
  if (m_external) {
    ss << "solid polygon";
  } else {
    ss << "polygon hole";
  }
  ss << " at " << m_x << " " << m_y << " with " << m_numSides << " sides length " << m_side << " rotated " << m_theta << " deg";
  return ss.str();
}

void
SolidPolygon::from_json(const nlohmann::json j) {
  const std::vector<float> tr = j["translation"];
  m_x = tr[0];
  m_y = tr[1];
  m_numSides = j["numberSides"];
  const std::vector<float>sc = j["scale"];
  m_side = sc[0];
  m_radius = sc[1];
  m_theta = j.value("rotation", 0.0);
  m_external = j.value("external", true);
  m_enabled = j.value("enabled",true);
}

nlohmann::json
SolidPolygon::to_json() const {
  // make an object for the mesh
  nlohmann::json mesh = nlohmann::json::object();
  mesh["geometry"] = "polygon";
  mesh["translation"] = {m_x, m_y};
  mesh["numberSides"] = m_numSides;
  mesh["scale"] = {m_side, m_radius};
  mesh["rotation"] = m_theta;
  mesh["external"] = m_external;
  mesh["enabled"] = m_enabled;
  return mesh;
}

#ifdef USE_IMGUI
bool SolidPolygon::draw_info_gui(const std::string action) {
  static bool external = m_external;
  static float xc[2] = {m_x, m_y};
  static float rotdeg = m_theta;
  static int numSides = m_numSides;
  static float side = m_side;
  static float rad = m_radius;
  bool add = false;
  const std::string buttonText = action+" polygon boundary";
  
  ImGui::Checkbox("Object is in flow", &external);
  ImGui::SameLine();
  ShowHelpMarker("Keep checked if object is immersed in flow,\nuncheck if flow is inside of object");
  if (ImGui::InputInt("number of sides", &numSides)) {
    // Must have at least 3 sides
    if (numSides < 3) {
      numSides = 3;
      // Currently crashes if there are more than 17 sides
    } else if (numSides > 17) {
      numSides = 17;
    }
    // Set initial radius to 1 for number of sides
    rad = 1.0;
    // Set side length st radius is 1
    side = std::sqrt(2*(1-std::cos(M_PI*2/numSides)));
  }
  ImGui::InputFloat2("center", xc);
  if (ImGui::SliderFloat("side length", &side, 0.1f, 10.0f, "%.4f")) {
    rad = side/std::sqrt(2*(1-std::cos(M_PI*2/numSides)));
  }
  if (ImGui::SliderFloat("radius", &rad, 0.1f, 10.0f, "%.4f")) { side = rad*std::sqrt(2*(1-std::cos(M_PI*2/numSides))); }
  ImGui::SameLine();
  ShowHelpMarker("Polygons with different numbers of sides will appear similar in size with the same radius");
  ImGui::SliderFloat("orientation", &rotdeg, 0.0f, 359.0f, "%.0f");
  //ImGui::SliderAngle("orientation", &rotdeg);
  ImGui::TextWrapped("This feature will add a solid polygon boundary with n sides centered at the given coordinates");
  if (ImGui::Button(buttonText.c_str())) {
    m_external = external;
    m_x = xc[0];
    m_y = xc[1];
    m_theta = rotdeg;
    m_numSides = numSides;
    m_side = side;
    m_radius = rad;
    add = true;
    ImGui::CloseCurrentPopup();
  }

  return add;
}
#endif

void SolidPolygon::generate_draw_geom() {
  m_draw = init_elements(m_radius);
}

// node distribution with dense points at each end
double chebeshev_node(double a, double b, double k, double n) {
  return (a+b)*0.5+(b-a)*0.5*std::cos((2*(n-k)-1)*M_PI*0.5/n);
}

// node distribution with tunable density at each end
// first, a measure of how many panels are needed given densities at each end and relative panel size
size_t chebeshev_node_2_count(const double dens_left, const double dens_right, const double rel_pan_size) {
  // first, compute theta bounds given node densities
  assert(dens_left > 0.0 && dens_left < 1.0 && dens_right > 0.0 && dens_right < 1.0 && "Panel densities out of range");
  const double theta_left = M_PI - std::asin(dens_left);
  const double theta_right = std::asin(dens_right);
  // theta range
  const double theta_range = theta_left - theta_right;
  // x range from these
  const double x_range = std::cos(theta_right) - std::cos(theta_left);
  // now, size of the middle panel
  const double x_panel = x_range * rel_pan_size;
  // convert that to an angle
  const double theta_panel = 2.0 * std::asin(0.5*x_panel);
  // finally, find panel count
  return std::max((int)3, (int)(0.5 + theta_range/theta_panel));
}
// then the mathematics itself to generate the node positions
double chebeshev_node_2(const double dens_left, const double dens_right, const size_t k, const size_t n) {
  // first, compute theta bounds given node densities
  assert(dens_left > 0.0 && dens_left < 1.0 && dens_right > 0.0 && dens_right < 1.0 && "Panel densities out of range");
  const double theta_left = M_PI - std::asin(dens_left);
  const double theta_right = std::asin(dens_right);
  // theta range
  const double theta_range = theta_left - theta_right;
  // x range from these
  const double x_range = std::cos(theta_right) - std::cos(theta_left);

  // now, find test theta from input indices
  const double theta = theta_right + theta_range*k/(double)n;

  // finally, compute and scale the return value (from 0..1)
  return (std::cos(theta_right) - std::cos(theta)) / x_range;
}

// Create a NACA 4-digit airfoil
ElementPacket<float>
SolidAirfoil::init_elements(const float _ips) const {
  // If object has been removed, return no elements?
  if (not this->is_enabled()) return ElementPacket<float>();

  // created once
  // This should be equivalent to the num_panels param other boundaries use 
  const float m = m_maxCamber/100.0f;
  const float p = m_maxCambLoc/10.0f;
  const float t = m_thickness/100.0f;
  
  // number of panels on top surface
  //const size_t numX = std::ceil(m_chordLength*M_PI/_ips);
  const size_t numX = chebeshev_node_2_count(0.75, 0.1, _ips/m_chordLength);
  std::cout << "Creating NACA airfoil " << m_maxCamber << m_maxCambLoc << m_thickness << " with " << 2*numX << " panels" << std::endl;
  std::vector<float> x(4*numX);
  std::vector<Int> idx(4*numX);
  
  // first node (leading edge)
  x[0] = 0.0;
  x[1] = 0.0;
  // middle node (trailing edge)
  x[2*numX] = 1.0;
  x[2*numX+1] = 0.0;
  // formula thickness at TE (xol=1.0)
  const float yt_trail = (t/0.2)*(0.2969-0.1260-0.3516+0.2843-0.1015);

  // march along the chord, generating nodes and panels
  for (size_t i=1; i<=numX; i++) {
    //const float xol = chebeshev_node(0.0, 1.0, i, numX);
    const float xol = chebeshev_node_2(0.75, 0.1, i, numX);
    float yc;
    float dyc;
    if (xol < p) {
      yc = (m/std::pow(p,2))*(2*p*xol-std::pow(xol,2));
      dyc = (m/std::pow(p,2))*2*(p-xol);
    } else {
      yc = (m/std::pow(1-p,2))*(1-2*p+2*p*xol-std::pow(xol,2));
      dyc = (m/std::pow(1-p,2))*2*(p-xol);
    }
    float yt = (t/0.2)*(0.2969*std::sqrt(xol)-0.1260*xol-0.3516*std::pow(xol,2)+0.2843*std::pow(xol,3)-0.1015*std::pow(xol,4));
    // correct yt so that top and bottom meet at a single point
    yt -= xol*yt_trail;
    const float theta = std::tan(dyc);
    // add nodes
    if (i < numX) {
      // The top half
      x[2*i]   = xol-yt*std::sin(theta);
      x[2*i+1] = yc +yt*std::cos(theta);
      // The bottom half
      x[2*(2*numX-i)]   = xol+yt*std::sin(theta);
      x[2*(2*numX-i)+1] = yc -yt*std::cos(theta);
    }
    // Indices (arranged CW around the section because the it is solid)
    idx[2*(i-1)]   = i-1;
    idx[2*(i-1)+1] = i;
    idx[2*(2*numX-i)]   = 2*numX-i;
    idx[2*(2*numX-i)+1] = 2*numX-i+1;
  }

  // the last panel needs to point to the first node
  idx[4*numX-1] = 0;

  // scale, translate, and rotate into place
  const float st = std::sin(-M_PI * m_theta / 180.0);
  const float ct = std::cos(-M_PI * m_theta / 180.0);
  for (size_t i=0; i<2*numX; i++) {
    const float px = x[2*i];
    const float py = x[2*i+1];
    x[2*i]   = m_x + m_chordLength * (px*ct - py*st);
    x[2*i+1] = m_y + m_chordLength * (px*st + py*ct);
  }

  // val is bc, which is 0.0
  std::vector<float> val(idx.size()/2, 0.0);

  return ElementPacket<float>({x, idx, val});
}

void
SolidAirfoil::debug(std::ostream& os) const {
  os << to_string();
}

std::string
SolidAirfoil::to_string() const {
  std::stringstream ss;
  ss << " NACA " << m_maxCamber << m_maxCambLoc << m_thickness << " at (" << m_x << ", " << m_y << ") with chord length " << m_chordLength << " and " << m_theta << " aoa";
  return ss.str();
}

void
SolidAirfoil::from_json(const nlohmann::json j) {
  const std::vector<float> tr = j["translation"];
  m_x = tr[0];
  m_y = tr[1];
  m_maxCamber = j["maxCamber"];
  m_maxCambLoc = j["maxCambLoc"];
  m_thickness = j["thickness"];
  m_theta = j.value("rotation", 0.0);
  m_external = j.value("external", true);
  m_enabled = j.value("enabled",true);
  m_chordLength = j.value("chordLength", 1.0f);
}

nlohmann::json
SolidAirfoil::to_json() const {
  // make an object for the mesh
  nlohmann::json mesh = nlohmann::json::object();
  mesh["geometry"] = "airfoil";
  mesh["translation"] = {m_x, m_y};
  mesh["maxCamber"] = m_maxCamber;
  mesh["maxCambLoc"] = m_maxCambLoc;
  mesh["thickness"] = m_thickness;
  mesh["rotation"] = m_theta;
  mesh["chordLength"] = m_chordLength;
  mesh["external"] = m_external;
  mesh["enabled"] = m_enabled;
  return mesh;
}

#ifdef USE_IMGUI
bool SolidAirfoil::draw_info_gui(const std::string action) {
  static bool external = m_external;
  static float xc[2] = {m_x, m_y};
  static float rotdeg = m_theta;
  static std::string naca = std::to_string(m_maxCamber)+std::to_string(m_maxCambLoc)+std::to_string(m_thickness);
  static float chordLength = m_chordLength;
  bool add = false;
  const std::string buttonText = action+" naca airfoil boundary";
 
  ImGui::Checkbox("Object is in flow", &external);
  ImGui::SameLine();
  ShowHelpMarker("Keep checked if object is immersed in flow,\nuncheck if flow is inside of object");
  if (ImGui::InputText("NACA 4-digit Number", &naca)) {
    if (naca.size() > 4) {
        naca = naca.substr(0, 4);
    }
  }
  ImGui::InputFloat2("Leading Edge Position", xc);
  ImGui::SliderFloat("Angle of Attack", &rotdeg, -180.0f, 180.0f, "%.0f");
  ImGui::SliderFloat("Chord Length", &chordLength, 0.1f, 5.0f, "%.1f");
  ImGui::TextWrapped("This feature will add a NACA airfoil with LE at the given coordinates");
  if (ImGui::Button(buttonText.c_str())) {
    m_external = external;
    m_x = xc[0];
    m_y = xc[1];
    m_theta = rotdeg;
    m_maxCamber = std::stoi(naca.substr(0, 1));
    m_maxCambLoc = std::stoi(naca.substr(1, 1));
    m_thickness = std::stoi(naca.substr(2, 2));
    m_chordLength = chordLength;
    add = true;
    ImGui::CloseCurrentPopup();
  }

  return add;
}
#endif

void SolidAirfoil::generate_draw_geom() {
  m_draw = init_elements(m_chordLength/20.0);
}<|MERGE_RESOLUTION|>--- conflicted
+++ resolved
@@ -153,7 +153,6 @@
       bf = std::make_unique<SolidAirfoil>(bp);
     }
   } // end switch for geometry
-<<<<<<< HEAD
 
   ImGui::SameLine();
   if (ImGui::Button("Cancel", ImVec2(120,0))) {
@@ -162,10 +161,6 @@
   }
   
   if (bf->draw_info_gui("Add")) {
-=======
- 
-  if (bf->draw_info_gui()) {
->>>>>>> 7afe769a
     if (mitem == 2) {
       bp->set_name(bf->to_short_string());
       sim.add_body(bp);
