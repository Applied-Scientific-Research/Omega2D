/*
 * MeasureFeature.cpp - GUI-side descriptions of flow features
 *
 * (c)2018-20 Applied Scientific Research, Inc.
 *            Mark J Stock <markjstock@gmail.com>
 *            Blake B Hillier <blakehillier@mac.com>
 */

#include "MeasureFeature.h"
#include "BoundaryFeature.h"

#include <cmath>
#include "imgui/imgui.h"
#include <iostream>
#include <sstream>
#include <random>
#include <string>

// write out any object of parent type MeasureFeature by dispatching to appropriate "debug" method
std::ostream& operator<<(std::ostream& os, MeasureFeature const& ff) {
  ff.debug(os);
  return os;
}


//
// parse the json and dispatch the constructors
//
void parse_measure_json(std::vector<std::unique_ptr<MeasureFeature>>& _flist,
                        const nlohmann::json _jin) {

  // must have one and only one type
  if (_jin.count("type") != 1) return;

  const std::string ftype = _jin["type"];

  if      (ftype == "tracer") {           _flist.emplace_back(std::make_unique<SinglePoint>()); }
  else if (ftype == "tracer emitter") {   _flist.emplace_back(std::make_unique<SinglePoint>(0.0, 0.0, false, true)); }
  else if (ftype == "tracer blob") {      _flist.emplace_back(std::make_unique<MeasurementBlob>()); }
  else if (ftype == "tracer line") {      _flist.emplace_back(std::make_unique<MeasurementLine>(0.0, 0.0, false, true)); }
  else if (ftype == "measurement line") { _flist.emplace_back(std::make_unique<MeasurementLine>()); }
  else if (ftype == "measurement grid") { _flist.emplace_back(std::make_unique<GridPoints>()); }
  else {
    std::cout << "  type " << ftype << " does not name an available measurement feature, ignoring" << std::endl;
    return;
  }

  // and pass the json object to the specific parser
  _flist.back()->from_json(_jin);

  std::cout << "  found " << ftype << std::endl;
}

#ifdef USE_IMGUI
bool MeasureFeature::draw_creation_gui(std::vector<std::unique_ptr<MeasureFeature>> &mfs, const float ips, const float &tracerScale) {
  static int item = 0;
  const char* items[] = { "single point", /*"streakline",*/ "measurement circle", /*"line of tracers",*/ "measurement line", "measurement grid" };
  ImGui::Combo("type", &item, items, 4);

  // show different inputs based on what is selected
  std::unique_ptr<MeasureFeature> mf = nullptr;
  switch(item) {
    case 0: {
      mf = std::make_unique<SinglePoint>();
    } break;
    case 1: {
      mf = std::make_unique<MeasurementBlob>();
    } break;
    case 2: {
      mf = std::make_unique<MeasurementLine>();
    } break;
    case 3: {
      mf = std::make_unique<GridPoints>();
    } break;
  }

  bool created = false;
  if (mf->draw_info_gui("Add", tracerScale, ips)) {
    mfs.emplace_back(std::move(mf));
    mf = nullptr;
    created = true;
    ImGui::CloseCurrentPopup();
  }
  
  ImGui::SameLine();
  if (ImGui::Button("Cancel", ImVec2(120,0))) {
    mf = nullptr;
    ImGui::CloseCurrentPopup();
  }

  ImGui::EndPopup();
  return created;
}
#endif

float MeasureFeature::jitter(const float _z, const float _ips) const {
  // set up the random number generator
  static std::random_device rd;  //Will be used to obtain a seed for the random number engine
  static std::mt19937 gen(rd()); //Standard mersenne_twister_engine seeded with rd()
  static std::uniform_real_distribution<float> zmean_dist(-0.5, 0.5);
  // emits one per step, jittered slightly
  return _z+_ips*zmean_dist(gen);
}

//
// Create a single measurement point
//
std::vector<float>
SinglePoint::init_particles(float _ips) const {
  // created once
  if (this->is_enabled()) return std::vector<float>({m_x, m_y});
  else return std::vector<float>();
}

std::vector<float>
SinglePoint::step_particles(float _ips) const {
  if ((m_enabled) && (m_emits)) {
    return std::vector<float>({jitter(m_x, _ips), jitter(m_y, _ips)});
  } else {
    return std::vector<float>();
  }
}

void
SinglePoint::debug(std::ostream& os) const {
  os << to_string();
}

std::string
SinglePoint::to_string() const {
  std::stringstream ss;
  if (m_emits) {
    ss << "emiter";
  } else if (m_is_lagrangian) {
    ss << "tracer";
  } else {
    ss << "stationary";
  }
  ss << " point at " << m_x << " " << m_y;
  return ss.str();
}

void
SinglePoint::from_json(const nlohmann::json j) {
  const std::vector<float> c = j["center"];
  m_x = c[0];
  m_y = c[1];
  m_enabled = j.value("enabled", true);
  m_is_lagrangian = j.value("lagrangian", m_is_lagrangian);
  m_emits = j.value("emits", m_emits);
}

nlohmann::json
SinglePoint::to_json() const {
  nlohmann::json j;
  j["type"] = "point";
  j["center"] = {m_x, m_y};
  j["enabled"] = m_enabled;
  j["lagrangian"] = m_is_lagrangian;
  j["emits"] = m_emits;
  return j;
}

void SinglePoint::generate_draw_geom() {
  const float diam = 0.02;
  std::unique_ptr<SolidCircle> tmp = std::make_unique<SolidCircle>(nullptr, true, m_x, m_y, diam);
  m_draw = tmp->init_elements(diam/25.0);
}

#ifdef USE_IMGUI
bool SinglePoint::draw_info_gui(const std::string action, const float &tracerScale,
                                const float ips) {
  static float xc[2] = {m_x, m_y};
  static bool lagrangian = m_is_lagrangian;
  static bool emits = m_emits;
  bool add = false;
  const std::string buttonText = action+" single point";

  ImGui::InputFloat2("position", xc);
  if (!emits) {
    ImGui::Checkbox("Point follows flow", &lagrangian);
  }
  if (!lagrangian) {
    ImGui::Checkbox("Point emits particles", &emits);
  }
  ImGui::TextWrapped("\nThis feature will add 1 point");
  if (ImGui::Button(buttonText.c_str())) {
    m_x = xc[0];
    m_y = xc[1];
    m_is_lagrangian = lagrangian;
    m_emits = emits;
    generate_draw_geom();
    add = true;
  }
  
  return add;
}
#endif

//
// Create a circle of tracer points
//
std::vector<float>
MeasurementBlob::init_particles(float _ips) const {

  if (not this->is_enabled()) return std::vector<float>();

  // set up the random number generator
  static std::random_device rd;  //Will be used to obtain a seed for the random number engine
  static std::mt19937 gen(rd()); //Standard mersenne_twister_engine seeded with rd()
  static std::uniform_real_distribution<float> zmean_dist(-0.5, 0.5);

  // create a new vector to pass on
  std::vector<float> x;

  // what size 2D integer array will we loop over
  int irad = 1 + m_rad / _ips;
  //std::cout << "blob needs " << (-irad) << " to " << irad << " spaces" << std::endl;

  // loop over integer indices
  for (int i=-irad; i<=irad; ++i) {
  for (int j=-irad; j<=irad; ++j) {

    // how far from the center are we?
    float dr = sqrt((float)(i*i+j*j)) * _ips;
    if (dr < m_rad) {
      // create a particle here
      x.emplace_back(m_x + _ips*((float)i+zmean_dist(gen)));
      x.emplace_back(m_y + _ips*((float)j+zmean_dist(gen)));
    }
  }
  }

  return x;
}

std::vector<float>
MeasurementBlob::step_particles(float _ips) const {
  if ((m_enabled) && (m_emits)) {
    std::vector <float> blob = init_particles(_ips);
    for (size_t i=0; i<blob.size(); i++) {
      blob[i] = jitter(blob[i], _ips);
    }
    return blob;
  } else {
    return std::vector<float>();
  }
}

void
MeasurementBlob::debug(std::ostream& os) const {
  os << to_string();
}

std::string
MeasurementBlob::to_string() const {
  std::stringstream ss;
  if (m_emits) {
    ss << "emiter";
  } else if (m_is_lagrangian) {
    ss << "tracer";
  } else {
    ss << "stationary";
  }
  ss << " blob at " << m_x << " " << m_y << " with radius " << m_rad;
  return ss.str();
}

void
MeasurementBlob::from_json(const nlohmann::json j) {
  const std::vector<float> c = j["center"];
  m_x = c[0];
  m_y = c[1];
  m_rad = j["rad"];
  m_enabled = j.value("enabled", true);
  m_is_lagrangian = j.value("lagrangian", m_is_lagrangian);
  m_emits = j.value("emits", m_emits);
}

nlohmann::json
MeasurementBlob::to_json() const {
  nlohmann::json j;
  j["type"] = "tracer blob";
  j["center"] = {m_x, m_y};
  j["rad"] = m_rad;
  j["enabled"] = m_enabled;
  j["lagrangian"] = m_is_lagrangian;
  j["emits"] = m_emits;
  return j;
}

void MeasurementBlob::generate_draw_geom() {
  std::unique_ptr<SolidCircle> tmp = std::make_unique<SolidCircle>(nullptr, true, m_x, m_y, m_rad*2.0);
  m_draw = tmp->init_elements(m_rad/12.5);
}

#ifdef USE_IMGUI
bool MeasurementBlob::draw_info_gui(const std::string action, const float &tracerScale, float ips) {
  static float xc[2] = {m_x, m_y};
  static float rad = m_rad;
  static bool lagrangian = m_is_lagrangian;
  static bool emits = m_emits;
  bool add = false;
  const std::string buttonText = action+" circle of tracers";
 
  ImGui::InputFloat2("center", xc);
  ImGui::SliderFloat("radius", &rad, ips, 1.0f, "%.4f");
  if (!emits) {
    ImGui::Checkbox("Point follows flow", &lagrangian);
  }
  if (!lagrangian) {
    ImGui::Checkbox("Point emits particles", &emits);
  }
  ImGui::TextWrapped("This feature will add about %d field points",
                     (int)(0.785398175*std::pow(2*rad/(tracerScale*ips), 2)));
  if (ImGui::Button(buttonText.c_str())) {
    m_x = xc[0];
    m_y = xc[1];
    m_rad = rad;
    m_is_lagrangian = lagrangian;
    m_emits = emits;
    generate_draw_geom();
    add = true;
  }

  return add;
}
#endif

//
// Create a line of static measurement points
//
std::vector<float>
MeasurementLine::init_particles(float _ips) const {

  // create a new vector to pass on
  std::vector<float> x;

  if (not this->is_enabled()) return x;

  // how many points do we need?
  float llen = std::sqrt( std::pow(m_xf-m_x, 2) + std::pow(m_yf-m_y, 2) );
  int ilen = 1 + llen / m_dx;

  // loop over integer indices
  for (int i=0; i<ilen; ++i) {

    // how far along the line?
    float frac = (float)i / (float)(ilen-1);

    // create a particle here
    x.emplace_back((1.0-frac)*m_x + frac*m_xf);
    x.emplace_back((1.0-frac)*m_y + frac*m_yf);
  }

  return x;
}

std::vector<float>
MeasurementLine::step_particles(float _ips) const {
  if ((m_enabled) && (m_emits)) {
    std::vector<float> line = init_particles(_ips);
    for (size_t i=0; i<line.size(); i++) {
      line[i] = jitter(line[i], _ips);
    }
    return line;
  } else {
    return std::vector<float>();
  }
}

void
MeasurementLine::debug(std::ostream& os) const {
  os << to_string();
}

std::string
MeasurementLine::to_string() const {
  std::stringstream ss;
  if (m_emits) {
    ss << "emiter";
  } else if (m_is_lagrangian) {
    ss << "tracer";
  } else {
    ss << "stationary";
  }
  ss << " line from " << m_x << " " << m_y << " to " << m_xf << " " << m_yf << " with dx " << m_dx;
  return ss.str();
}

void
MeasurementLine::from_json(const nlohmann::json j) {
  const std::vector<float> c = j["center"];
  m_x = c[0];
  m_y = c[1];
  const std::vector<float> e = j["end"];
  m_xf = e[0];
  m_yf = e[1];
  m_dx = j.value("dx", 0.1);
  m_enabled = j.value("enabled", true);
  m_is_lagrangian = j.value("lagrangian", m_is_lagrangian);
  m_emits = j.value("emits", m_emits);
}

nlohmann::json
MeasurementLine::to_json() const {
  nlohmann::json j;
  j["type"] = "measurement line";
  j["center"] = {m_x, m_y};
  j["end"] = {m_xf, m_yf};
  j["dx"] = m_dx;
  j["enabled"] = m_enabled;
  j["lagrangian"] = m_is_lagrangian;
  j["emits"] = m_emits;
  return j;
}

void MeasurementLine::generate_draw_geom() {
  std::unique_ptr<BoundarySegment> tmp = std::make_unique<BoundarySegment>(nullptr, true, m_x, m_y,
                                                                           m_xf, m_yf, 0.0, 0.0);
  m_draw = tmp->init_elements(1.0);
}

#ifdef USE_IMGUI
bool MeasurementLine::draw_info_gui(const std::string action, const float &tracerScale, float ips) {
  static float xc[2] = {m_x, m_y};
  static float xf[2] = {m_xf, m_yf};
  static float dx = m_dx;
  static bool lagrangian = m_is_lagrangian;
  static bool emits = m_emits;
  bool add = false;
  const std::string buttonText = action+" line of measurement points";
 
  ImGui::InputFloat2("start", xc);
  ImGui::InputFloat2("finish", xf);
  ImGui::SliderFloat("dx", &dx, ips, 1.0f, "%.4f");
  if (!emits) {
    ImGui::Checkbox("Point follows flow", &lagrangian);
  }
  if (!lagrangian) {
    ImGui::Checkbox("Point emits particles", &emits);
  }
  ImGui::TextWrapped("This feature will add about %d field points",
		     1+(int)(std::sqrt(std::pow(xf[0]-xc[0],2)+std::pow(xf[1]-xc[1],2))/dx));
  if (ImGui::Button(buttonText.c_str())) {
    m_x = xc[0];
    m_y = xc[1];
    m_xf = xf[0];
    m_yf = xf[1];
<<<<<<< HEAD
    generate_draw_geom();
=======
    m_dx = dx;
>>>>>>> f7df1be6
    m_is_lagrangian = lagrangian;
    m_emits = emits;
    add = true;
  }

  return add;
}
#endif


//
// Create a grid of static measurement points
//
std::vector<float>
GridPoints::init_particles(float _ips) const {

  // create a new vector to pass on
  std::vector<float> x;

  if (not this->is_enabled()) return x;

  // ignore _ips and use m_dx to define grid density

  // loop over integer indices
  for (float xp=m_x+0.5*m_dx; xp<m_xf+0.01*m_dx; xp+=m_dx) {
    for (float yp=m_y+0.5*m_dx; yp<m_yf+0.01*m_dx; yp+=m_dx) {
      // create a field point here
      x.emplace_back(xp);
      x.emplace_back(yp);
    }
  }

  return x;
}

std::vector<float>
GridPoints::step_particles(float _ips) const {
  // does not emit
  return std::vector<float>();
}

void
GridPoints::debug(std::ostream& os) const {
  os << to_string();
}

std::string
GridPoints::to_string() const {
  std::stringstream ss;
  ss << "measurement grid from " << m_x << " " << m_y << " to " << m_xf << " " << m_yf << " with dx " << m_dx;
  return ss.str();
}

void
GridPoints::from_json(const nlohmann::json j) {
  const std::vector<float> s = j["start"];
  m_x = s[0];
  m_y = s[1];
  const std::vector<float> e = j["end"];
  m_xf = e[0];
  m_yf = e[1];
  m_dx = j["dx"];
  m_enabled = j.value("enabled", true);
  m_is_lagrangian = j.value("lagrangian", m_is_lagrangian);
  m_emits= j.value("emits", m_emits);
}

nlohmann::json
GridPoints::to_json() const {
  nlohmann::json j;
  j["type"] = "measurement grid";
  j["start"] = {m_x, m_y};
  j["end"] = {m_xf, m_yf};
  j["dx"] = m_dx;
  j["enabled"] = m_enabled;
  j["lagrangian"] = m_is_lagrangian;
  j["emits"] = m_emits;
  return j;
}

void GridPoints::generate_draw_geom() {
  const float xc = (m_x+m_xf)/2;
  const float yc = (m_y+m_yf)/2;
  std::unique_ptr<SolidRect> tmp = std::make_unique<SolidRect>(nullptr, true, xc, yc,
                                                               m_xf-m_x, m_yf-m_y, 0.0);          
  m_draw = tmp->init_elements(m_xf-m_x);
}

#ifdef USE_IMGUI
bool GridPoints::draw_info_gui(const std::string action, const float &tracer_scale, const float ips) {
  static float xc[2] = {m_x, m_y};
  static float xf[2] = {m_xf, m_yf};
  static float dx = m_dx;
  bool add = false;
  const std::string buttonText = action+" grid of measurement points";
 
  ImGui::InputFloat2("start", xc);
  ImGui::InputFloat2("finish", xf);
  ImGui::SliderFloat("dx", &dx, ips, 1.0f, "%.4f");
  ImGui::TextWrapped("This feature will add about %d field points",
		     1+(int)((xf[0]-xc[0])*(xf[1]-xc[1])/(dx*dx)));
  if (ImGui::Button(buttonText.c_str())) {
    m_x = xc[0];
    m_y = xc[1];
    m_xf = xf[0];
    m_yf = xf[1];
    m_dx = dx;
    generate_draw_geom();
    add = true;
  }

  return add;
}
#endif<|MERGE_RESOLUTION|>--- conflicted
+++ resolved
@@ -447,11 +447,8 @@
     m_y = xc[1];
     m_xf = xf[0];
     m_yf = xf[1];
-<<<<<<< HEAD
     generate_draw_geom();
-=======
     m_dx = dx;
->>>>>>> f7df1be6
     m_is_lagrangian = lagrangian;
     m_emits = emits;
     add = true;
