--- conflicted
+++ resolved
@@ -163,13 +163,9 @@
   std::cout << "Inside Diffusion::step with dt=" << _dt << std::endl;
 
   // ensure that we have a current h_nu
-<<<<<<< HEAD
+  vrm.set_hnu(std::sqrt(_dt/_re));  assert((S)_re != 0); // Can't divide by 0
+  vrm.set_hnu(std::sqrt(_dt/_re));
   h_nu = (S)std::sqrt(_dt/_re);
-
-=======
-  assert((S)_re != 0); // Can't divide by 0
-  vrm.set_hnu(std::sqrt(_dt/_re));
->>>>>>> d4536192
 #ifdef PLUGIN_AVRM
   // ensure that it knows to allow or disallow adaptive radii
   if (curr_pd_type == pd_vrm) vrm.set_adaptive_radii(adaptive_radii);
@@ -179,13 +175,8 @@
   // always re-run the BEM calculation before shedding
   //
   // first push away particles inside or too close to the body
-<<<<<<< HEAD
-  clear_inner_layer<S>(1, _bdry, _vort, 1.0/std::sqrt(2.0*M_PI), get_nom_sep(h_nu));
-=======
   assert(M_PI != 0); // Can't divide by 0
-clear_inner_layer<S>(1, _bdry, _vort, 1.0/std::sqrt(2.0*M_PI), get_nom_sep());
->>>>>>> d4536192
-  solve_bem<S,A,I>(_time, _fs, _vort, _bdry, _bem);
+  clear_inner_layer<S>(1, _bdry, _vort, 1.0/std::sqrt(2.0*M_PI), get_nom_sep());  solve_bem<S,A,I>(_time, _fs, _vort, _bdry, _bem);
 
   //
   // important for augmented BEM: reset the circulation counter
