--- conflicted
+++ resolved
@@ -292,13 +292,8 @@
 
 
   // Main loop
-<<<<<<< HEAD
   std::cout << "Starting main loop" << std::endl;
-  while (!glfwWindowShouldClose(window))
-  {
-=======
   while (!glfwWindowShouldClose(window)) {
->>>>>>> 1d92c397
     glfwPollEvents();
     ImGui_ImplOpenGL3_NewFrame();
     ImGui_ImplGlfw_NewFrame();
