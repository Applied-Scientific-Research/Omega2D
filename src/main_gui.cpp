/*
 * main_gui.cpp - Driver code for Omega2D + ImGui + Vc vortex particle method
 *                and boundary element method solver, GUI version
 *
 * (c)2017-20 Applied Scientific Research, Inc.
 *            Mark J Stock <markjstock@gmail.com>
 *            Blake B Hillier <blakehillier@mac.com>
 */

#include "FlowFeature.h"
#include "BoundaryFeature.h"
#include "MeasureFeature.h"
#include "Simulation.h"
#include "JsonHelper.h"
#include "Body.h"
#include "RenderParams.h"
#include "FeatureDraw.h"
#include "json/json.hpp"
#include "main_gui_functions.cpp"

#ifdef _WIN32
  // for glad
  #ifndef APIENTRY
    #define APIENTRY __stdcall
  #endif
  // for C++11 stuff that Windows can't get right
  #include <ciso646>
#endif
#include "glad.h"

// header-only immediate-mode GUI
#include "GuiHelper.h"

// header-only png writing
#include "stb/FrameBufferToImage.h"

//#include <GL/gl3w.h>    // This example is using gl3w to access OpenGL
// functions (because it is small). You may use glew/glad/glLoadGen/etc.
// whatever already works for you.
#include <GLFW/glfw3.h>

#include <cstdio>
#include <iostream>
#include <vector>
#include <iomanip>	// for setfill, setw
//#include <fenv.h>


int main(int argc, char const *argv[]) {
  std::cout << std::endl << "Omega2D GUI" << std::endl;

  // Set up vortex particle simulation
  Simulation sim;
  std::vector< std::unique_ptr<FlowFeature> > ffeatures;
  std::vector< std::unique_ptr<BoundaryFeature> > bfeatures;
  std::vector< std::unique_ptr<MeasureFeature> > mfeatures;
  FeatureDraw bdraw;
  FeatureDraw mdraw;
  size_t nframes = 0;
  static bool sim_is_running = false;
  static bool begin_single_step = false;

  // placeholder for command-line input file
  std::string command_line_input;

  // Set up primary OpenGL window
  glfwSetErrorCallback(error_callback);
  bool init = glfwInit();
  if (!init) {
    std::cout << "glfwInit failed" << std::endl;
    exit(-1);
  }

#if __APPLE__
  const char* glsl_version = "#version 150";
  glfwWindowHint(GLFW_CONTEXT_VERSION_MAJOR, 3);
  glfwWindowHint(GLFW_CONTEXT_VERSION_MINOR, 2);
  glfwWindowHint(GLFW_OPENGL_PROFILE, GLFW_OPENGL_CORE_PROFILE);
  glfwWindowHint(GLFW_OPENGL_FORWARD_COMPAT, GL_TRUE);
#elif _WIN32
  const char* glsl_version = "#version 330 core";
  glfwWindowHint(GLFW_CONTEXT_VERSION_MAJOR, 3);
  glfwWindowHint(GLFW_CONTEXT_VERSION_MINOR, 3);
  glfwWindowHint(GLFW_OPENGL_PROFILE, GLFW_OPENGL_CORE_PROFILE);
#else
  const char* glsl_version = "#version 150";
  glfwWindowHint(GLFW_CONTEXT_VERSION_MAJOR, 3);
  glfwWindowHint(GLFW_CONTEXT_VERSION_MINOR, 3);
  glfwWindowHint(GLFW_OPENGL_PROFILE, GLFW_OPENGL_CORE_PROFILE);
#endif
  GLFWwindow* window = glfwCreateWindow(1280, 720, "Omega2D GUI", nullptr, nullptr);
  if (!window) { 
  std::cout << "glfwCreateWindow created " << window << std::endl;
  exit(-1);
  }
  glfwMakeContextCurrent(window);
  glfwSwapInterval(1); // Enable vsync

  //gl3wInit();
  init = gladLoadGL();
  if (!init) {
    std::cout << "gladLoadGL failed" << std::endl;
    exit(-1);
  }

  // Setup ImGui binding
  ImGui::CreateContext();
  ImGui_ImplGlfw_InitForOpenGL(window, true);
  ImGui_ImplOpenGL3_Init(glsl_version);

  //glfwSetKeyCallback(keyboard_callback);

  //glfwSetWindowCloseCallback(window, window_close_callback);

  // Get and set some IO functions
  ImGuiIO& io = ImGui::GetIO();
  io.IniFilename = ".omega2d.ini";
  std::vector<std::string> recent_json_files;

  // Load Fonts
  // (there is a default font, this is only if you want to change it. see extra_fonts/README.txt for more details)

  //  1. (Optional) Call AddFont*** functions. If you don't call any, the default font will be loaded for you.
  //  2. Call GetTexDataAsAlpha8() or GetTexDataAsRGBA32() to build and retrieve pixels data.
  //  3. Upload the pixels data into a texture within your graphics system.
  //  4. Call SetTexID(my_tex_id); and pass the pointer/identifier to your texture. This value will be passed back to you during rendering to identify the texture.

  // increase the font size
  float fontSize = 20.0f;
  ImFontConfig config;
  //config.PixelSnapH = true;
  config.GlyphOffset = ImVec2(0.0f, 1.0f);
  config.SizePixels = fontSize;
  io.Fonts->AddFontDefault(&config);

  // try using my own font
  //io.Fonts->AddFontFromFileTTF("Roboto-Regular.ttf", 22);
  //io.Fonts->AddFontFromFileTTF("DroidSansMono.ttf", 20);
  //{
    //unsigned char* pixels;
    //int width, height;
    //io.Fonts->GetTexDataAsRGBA32(&pixels, &width, &height);
    //std::cout << "New font rasterized as " << width << " by " << height << std::endl;
  //}

  // a string to hold any error messages
  std::string sim_err_msg;

  // GUI and drawing parameters
  bool save_all_bdry = false;		// save Boundary Features every step
  bool save_all_flow = false;		// save Flow Features every step
  bool save_all_meas = false;		// save Measure Features every step
  bool save_all_vtus = false;		// save all collections the coming step
  bool export_vtk_this_frame = false;	// write set of vtu files with the current data
  std::vector<std::string> vtk_out_files; // list of just-output files
  bool save_all_imgs = false;		// save screenshot every step
  bool export_png_when_ready = false;	// write frame to png as soon as its done
  bool write_png_immediately = false;	// write frame to png right now
  std::string png_out_file;		// the name of the recently-written png
  bool show_stats_window = true;
  bool show_welcome_window = true;
  bool show_terminal_window = false;
  bool show_demo_window = false;
  bool show_json_input_window = false;
  bool show_file_output_window = false;
  //static bool show_origin = true;
  static bool is_viscous = false;

  // colors and projection matrix for the render view
  RenderParams rparams;
  std::vector<float> gl_projection;
  compute_ortho_proj_mat(window, rparams.vcx, rparams.vcy, &rparams.vsize, gl_projection);

  // adjust some UI settings
  ImGuiStyle& style = ImGui::GetStyle();
  style.Colors[ImGuiCol_WindowBg]              = ImVec4(0.00f, 0.00f, 0.00f, 1.00f);
  style.Colors[ImGuiCol_TitleBg]               = ImVec4(0.27f, 0.27f, 0.54f, 1.00f);
  style.Colors[ImGuiCol_TitleBgActive]         = ImVec4(0.32f, 0.32f, 0.63f, 1.00f);

  // FE_OVERFLOW is triggered in ImGui
  // FE_INVALID is triggered in std::acos
  // FE_DIVBYZERO is triggered somewhere before Reflect.h:512, and only under x86, when switching from particle-only to BEM
  //feenableexcept(FE_DIVBYZERO | FE_INVALID | FE_OVERFLOW);
  //feenableexcept(FE_DIVBYZERO);

  // Load file names and paths of pre-stored sims
  std::vector<nlohmann::json> sims;
  std::vector<std::string> descriptions = {"Select a simulation"};
  LoadJsonSims(sims, descriptions, EXAMPLES_DIR);

  // Main loop
  std::cout << "Starting main loop" << std::endl;
  while (!glfwWindowShouldClose(window)) {
    glfwPollEvents();
    ImGui_ImplOpenGL3_NewFrame();
    ImGui_ImplGlfw_NewFrame();
    ImGui::NewFrame();
    
    //
    // Initialize simulation
    //

    if (not sim.is_initialized() and (sim_is_running || begin_single_step)) {

      std::cout << std::endl << "Initializing simulation" << std::endl;

      // initialize particle distributions
      for (auto const& ff: ffeatures) {
        if (ff->is_enabled()) sim.add_particles( ff->init_particles(sim.get_ips()) );
      }

      // initialize solid objects
      for (auto const& bf : bfeatures) {
        if (bf->is_enabled()) sim.add_boundary( bf->get_body(), bf->init_elements(sim.get_ips()) );
      }

      // initialize measurement features
      for (auto const& mf: mfeatures) {
        if (mf->is_enabled()) sim.add_fldpts( mf->init_particles(rparams.tracer_scale*sim.get_ips()), mf->moves() );
      }

      sim.set_initialized();

      // check setup for obvious errors
      sim_err_msg = sim.check_initialization();

      if (sim_err_msg.empty()) {
        // begin the initial calculation at t=0 so we can draw something
        sim.async_first_step();

      } else {
        // the last step had some difficulty
        std::cout << std::endl << "ERROR: " << sim_err_msg;
        // stop the run
        sim_is_running = false;
        // and reset
        sim.reset();
      }

      begin_single_step = false;
    }

    //
    // Update simulation
    //

    // get results of latest step, if it just completed
    bool is_ready = sim.test_for_new_results();

    // before we start again, write the vtu output
    if (is_ready and export_vtk_this_frame) {

      // split on which to write
      if (save_all_vtus) {
        // default is to save all collections to vtu files
        vtk_out_files = sim.write_vtk();
        // and don't do this next time
        save_all_vtus = false;

      } else if (save_all_bdry or save_all_flow or save_all_meas) {
        // only write select vtu files and don't echo
        (void) sim.write_vtk(-1, save_all_bdry, save_all_flow, save_all_meas);
      }

      // tell this routine next time around not to print
      export_vtk_this_frame = false;
    }

    // draw a notification box
    if (not vtk_out_files.empty()) {
      static int32_t vtkframect = 0;
      ++vtkframect;

      // draw the notification
      ImGui::SetNextWindowSize(ImVec2(10+fontSize*12, 10+fontSize*(2+vtk_out_files.size())));
      ImGui::SetNextWindowPos(ImVec2(0,0), 0);
      ImGuiWindowFlags window_flags = ImGuiWindowFlags_NoTitleBar | ImGuiWindowFlags_NoScrollbar | ImGuiWindowFlags_NoResize;
      ImGui::Begin("Vtk written", NULL, window_flags);
      ImGui::Text("Wrote %ld file(s):", vtk_out_files.size());
      for (auto &thisfile : vtk_out_files) {
        ImGui::Text("  %s", thisfile.c_str());
      }
      ImGui::End();

      // make sure this isn't up for too long
      if (vtkframect == 90) {
        vtkframect = 0;
        vtk_out_files.clear();
      }
    }

    // see if we should start a new step
    if (is_ready and (sim_is_running || begin_single_step)) {

      if (save_all_bdry or save_all_flow or save_all_meas) export_vtk_this_frame = true;
      if (save_all_imgs) export_png_when_ready = true;

      // check flow for blow-up or dynamic errors
      sim_err_msg = sim.check_simulation();

      if (sim_err_msg.empty()) {
        // the last simulation step was fine, OK to continue

        // generate new particles from emitters
        for (auto const& ff : ffeatures) {
          if (ff->is_enabled()) sim.add_particles( ff->step_particles(sim.get_ips()) );
        }
        for (auto const& mf : mfeatures) {
          if (mf->is_enabled()) sim.add_fldpts( mf->step_particles(rparams.tracer_scale*sim.get_ips()), true );
        }

        // begin a new dynamic step: convection and diffusion
        sim.async_step();

      } else {
        // the last step had some difficulty
        std::cout << std::endl << "ERROR: " << sim_err_msg;

        // stop the run
        sim_is_running = false;
      }

      begin_single_step = false;
    }

    // check the error message and display if there is one
    if (not sim_err_msg.empty()) {
      // write a warning/error message
      ImGui::OpenPopup("Simulation error occurred");
      ImGui::SetNextWindowSize(ImVec2(400,200), ImGuiCond_FirstUseEver);
      if (ImGui::BeginPopupModal("Simulation error occurred")) {
        ImGui::Spacing();
        ImGui::TextWrapped(sim_err_msg.c_str());
        ImGui::Spacing();
        if (ImGui::Button("Got it.", ImVec2(120,0))) {
          // clear out the error message first
          sim_err_msg.clear();
          ImGui::CloseCurrentPopup();
        }
        ImGui::EndPopup();
      }
    }


    // check mouse for drag and rescaling!
    if (not io.WantCaptureMouse) {
      mouse_callback(window, io, &rparams.vcx, &rparams.vcy, &rparams.vsize);
    }

    // check for keypresses to toggle state
    //if (not io.WantCaptureKeyboard) {
      //keyboard_callback(
    //}

    //
    // The main window
    //
    {

    ImGui::SetNextWindowSize(ImVec2(140+fontSize*24,100+fontSize*12), ImGuiCond_FirstUseEver);
    ImGui::SetNextWindowPos(ImVec2(20,20), ImGuiCond_FirstUseEver);
    ImGui::Begin("Omega2D");
    ImGui::Spacing();

    // Select pre-populated simulations
    {
      int currentItemIndex = 0;
      const char* currentItem = descriptions[currentItemIndex].c_str();
      static ImGuiComboFlags flags = 0;
      if (ImGui::BeginCombo("", currentItem, flags)) // The second parameter is the label previewed before opening the combo.
      {
        for (size_t n = 0; n < descriptions.size(); n++)
        {
          bool is_selected = (currentItem == descriptions[n].c_str());
          if (ImGui::Selectable(descriptions[n].c_str(), is_selected)) {
            currentItem = descriptions[n].c_str();
            currentItemIndex = n;
          }
          if (is_selected) {
              ImGui::SetItemDefaultFocus();   // Set the initial focus when opening the combo (scrolling + for keyboard navigation support in the upcoming navigation branch)
          }
        }
        ImGui::EndCombo();
      }

      if (currentItemIndex) {
        sim.reset();
        bfeatures.clear();
        ffeatures.clear();
        mfeatures.clear();
        parse_json(sim, ffeatures, bfeatures, mfeatures, rparams, sims[currentItemIndex-1]);
        // clear and remake the draw geometry
        bdraw.clear_elements();
        for (auto const& bf : bfeatures) {
          bdraw.add_elements( bf->get_draw_packet(), bf->is_enabled() );
        }
        mdraw.clear_elements();
        for (auto const& mf : mfeatures) {
          //mdraw.add_elements( mf->get_draw_packet(), mf->is_enabled() );
        }
        // finish setting up and run
        is_viscous = sim.get_diffuse();
        currentItemIndex = 0;
        sim_is_running = true;
      }
    }

    // or load a simulation from a JSON file
    ImGui::SameLine();
    if (ImGui::Button("Load from json", ImVec2(10+fontSize*8,0))) show_json_input_window = true;

    if (show_json_input_window) {
      bool try_it = false;
      static std::string infile = "input.json";

      if (fileIOWindow( try_it, infile, recent_json_files, "Open", {"*.json", "*.*"}, true, ImVec2(200+26*fontSize,300))) {
        show_json_input_window = false;

        if (try_it and !infile.empty()) {
          // remember
          recent_json_files.push_back( infile );

          // stop and clear before loading
          sim.reset();
          bfeatures.clear();
          ffeatures.clear();
          mfeatures.clear();

          // load and report
          nlohmann::json j = read_json(infile);
          parse_json(sim, ffeatures, bfeatures, mfeatures, rparams, j);

          // clear and remake the draw geometry
          bdraw.clear_elements();
          for (auto const& bf : bfeatures) {
            bdraw.add_elements( bf->get_draw_packet(), bf->is_enabled() );
          }
          mdraw.clear_elements();
          for (auto const& mf : mfeatures) {
            //mdraw.add_elements( mf->get_draw_packet(), mf->is_enabled() );
          }

          // finish setting up and run
          is_viscous = sim.get_diffuse();

          // run one step so we know what we have, or autostart
          if (sim.autostart()) {
            sim_is_running = true;
          } else {
            begin_single_step = true;
          }

          // check and possibly resize the window to match the saved resolution
          resize_to_resolution(window, rparams.width, rparams.height);
        }
      }
    }
    ImGui::Spacing();

    // or load the sim from the command-line (do this once)
    if (argc == 2 and command_line_input.empty()) {

      // stop and clear before loading
      sim.reset();
      bfeatures.clear();
      ffeatures.clear();
      mfeatures.clear();

      command_line_input = argv[1];
      nlohmann::json j = read_json(command_line_input);
      parse_json(sim, ffeatures, bfeatures, mfeatures, rparams, j);

      // we have to manually set this variable
      is_viscous = sim.get_diffuse();

      // run one step so we know what we have, or autostart
      if (sim.autostart()) {
        sim_is_running = true;
      } else {
        begin_single_step = true;
      }

      // check and possibly resize the window to match the saved resolution
      resize_to_resolution(window, rparams.width, rparams.height);

      // we don't need the welcome banner
      show_welcome_window = false;
    }


    //if (ImGui::CollapsingHeader("Simulation globals", ImGuiTreeNodeFlags_DefaultOpen)) {
    if (ImGui::CollapsingHeader("Simulation globals")) {

      // save current versions, so we know which changed
      const float current_re = sim.get_re();
      const float current_dt = sim.get_dt();

      ImGui::Checkbox("Fluid is viscous (diffuses)", &is_viscous);
      ImGui::SameLine();
      ShowHelpMarker("If checked, simulation will add particles to solve diffusion equation; if unchecked, simulation will run fast, but quickly lose accuracy.");

      if (sim.is_initialized() and is_viscous) {
        ImGui::Text("** Until a reset, Time step and Reynolds number move together **");
      }

      // set input widget width for this and the next few
      ImGui::PushItemWidth(-240);

      ImGui::SliderFloat("Time step", sim.addr_dt(), 0.0001f, 0.1f, "%.4f", 2.0f);
      ImGui::SameLine();
      ShowHelpMarker("Adjust how far into the future each step must simulate. Smaller means better accuracy but slower, larger means lower accuracy but faster.");

      if (is_viscous) {
        sim.set_diffuse(true);

        // and let user choose Reynolds number
        ImGui::SliderFloat("Reynolds number", sim.addr_re(), 10.0f, 10000.0f, "%.1f", 2.0f);
        ImGui::SameLine();
        ShowHelpMarker("Reynolds number is the inverse of viscosity; so larger means less viscosity, smaller particles, and longer run time, but more detail.");

        // if Reynolds number or time step change during a run, adjust the other to keep particle spacing constant
        if (sim.is_initialized()) {
          if (current_re != sim.get_re()) {
            // change dt
            *(sim.addr_dt()) = current_dt * sim.get_re() / current_re;
          } else if (current_dt != sim.get_dt()) {
            // change Re
            *(sim.addr_re()) = current_re * sim.get_dt() / current_dt;
          }
        }

        ImGui::Text("Particle spacing for these settings is %g", sim.get_ips());

      } else {
        static float my_ips = 0.03141;
        ImGui::SliderFloat("Particle spacing", &my_ips, 0.001f, 0.1f, "%.3f", 2.0f);
        ImGui::SameLine();
        ShowHelpMarker("Sets the average size and distance between particles.");
        // change underlying Re when this changes
        sim.set_re_for_ips(my_ips);
        my_ips = sim.get_ips();
      }
      ImGui::InputFloat2("Flow vector", sim.addr_fs());
      ImGui::SameLine();
      ShowHelpMarker("Also called freestream, this is a uniform wind blowing along this vector.");

      ImGui::PopItemWidth();

      // set stop/pause conditions
      bool use_step_pause = sim.using_max_steps();
      ImGui::Checkbox("Pause at step", &use_step_pause);
      if (use_step_pause) {
        int pause_step = sim.get_max_steps();
        ImGui::SameLine();
        ImGui::InputInt(" ", &pause_step);
        sim.set_max_steps((size_t)pause_step);
      } else {
        sim.unset_max_steps();
      }
      bool use_time_pause = sim.using_end_time();
      ImGui::Checkbox("Pause at time", &use_time_pause);
      if (use_time_pause) {
        float pause_time = sim.get_end_time();
        ImGui::SameLine();
        ImGui::InputFloat(" ", &pause_time);
        //ImGui::InputFloat("Pause at time", float* v, float step = 0.0f, float step_fast = 0.0f, int decimal_precision = -1, ImGuiInputTextFlags extra_flags = 0);
        sim.set_end_time((double)pause_time);
      } else {
        sim.unset_end_time();
      }
    } // end Simulation Globals

    ImGui::Spacing();
    //if (ImGui::CollapsingHeader("Flow structures", ImGuiTreeNodeFlags_DefaultOpen)) 
    if (ImGui::CollapsingHeader("Startup structures")) {

      if (ffeatures.size() + bfeatures.size() == 0) {
        ImGui::Text("Add flow or boundry features (like vortex blobs and solid objects) here, then click RUN.");
      }


      ImGui::Spacing();

      // button and modal window for adding new boundary objects
      if (ImGui::Button("Add boundary")) ImGui::OpenPopup("New boundary structure");
      ImGui::SetNextWindowSize(ImVec2(400,275), ImGuiCond_FirstUseEver);
      if (ImGui::BeginPopupModal("New boundary structure"))
      {
        if (BoundaryFeature::draw_creation_gui(bfeatures, sim)) {
          bdraw.add_elements( bfeatures.back()->get_draw_packet(), bfeatures.back()->is_enabled() );
        }
        ImGui::EndPopup();
      } // end new boundary structure

      // button and modal window for adding new flow structures
      ImGui::SameLine();
      if (ImGui::Button("Add vortex")) ImGui::OpenPopup("New flow structure");
      ImGui::SetNextWindowSize(ImVec2(400,200), ImGuiCond_FirstUseEver);
      if (ImGui::BeginPopupModal("New flow structure"))
      {
        FlowFeature::draw_creation_gui(ffeatures, sim.get_ips());
      } // end popup new flow structures


      // button and modal window for adding new measurement objects
      ImGui::SameLine();
      if (ImGui::Button("Add measurement")) ImGui::OpenPopup("New measurement structure");
      ImGui::SetNextWindowSize(ImVec2(400,200), ImGuiCond_FirstUseEver);
      if (ImGui::BeginPopupModal("New measurement structure"))
      {
<<<<<<< HEAD
        static int item = 0;
        const char* items[] = { "single point/tracer", "streakline", "circle of tracers", "line of tracers", "measurement line", "measurement grid" };
        ImGui::Combo("type", &item, items, 6);

        // show different inputs based on what is selected
        bool create = false;
        switch(item) {
          case 0: {
            // a single measurement point
            create = SinglePoint::draw_creation_gui(mfeatures);
          } break;
          case 1: {
            // a tracer emitter
            create = TracerEmitter::draw_creation_gui(mfeatures);
          } break;
          case 2: {
            // a tracer circle
            create = TracerBlob::draw_creation_gui(mfeatures, rparams.tracer_scale, sim.get_ips());
          } break;
          case 3: {
            // a tracer line
            create = TracerLine::draw_creation_gui(mfeatures, rparams.tracer_scale, sim.get_ips());
          } break;
          case 4: {
            // a static, measurement line
            create = MeasurementLine::draw_creation_gui(mfeatures, rparams.tracer_scale, sim.get_ips());
          } break;
          case 5: {
            // a static grid of measurement points
            create = GridPoints::draw_creation_gui(mfeatures, sim.get_ips());
          } break;
        }
        //if (create) { mdraw.add_elements( mfeatures.back()->get_draw_packet(), mfeatures.back()->is_enabled() ); }
        if (ImGui::Button("Cancel", ImVec2(120,0))) { ImGui::CloseCurrentPopup(); }
        ImGui::EndPopup();
=======
        MeasureFeature::draw_creation_gui(mfeatures, sim.get_ips(), rparams.tracer_scale);
>>>>>>> 11b6a964
      } // end measurement structures 

      ImGui::Spacing();
      int buttonIDs = 10;

      // list existing flow features here
      static int edit_item_index = -1;
      static bool editF = false;
      int del_this_item = -1;
      for (int i=0; i<(int)ffeatures.size(); ++i) {

        ImGui::PushID(++buttonIDs);
        ImGui::Checkbox("", ffeatures[i]->addr_enabled());
        ImGui::PopID();
        
        // add an "edit" button after the checkbox (so it's not easy to accidentally hit remove)
        ImGui::SameLine();
        ImGui::PushID(++buttonIDs);
        if (ImGui::SmallButton("edit")) { 
          edit_item_index = i;
          editF = true;
          // Ideally we call OpenPopup here and then catch it after the forloop,
          // But OpenPopup has to be called everytime, which gives us this messy flag system
          // I may create an issue over there to make a case about having openpopup only need
          // to be called once, because once it's open it's open
        }
        ImGui::PopID();
        
        if (ffeatures[i]->is_enabled()) {
          ImGui::SameLine();
          ImGui::Text("%s", ffeatures[i]->to_string().c_str());
        } else {
          ImGui::SameLine();
          ImGui::TextColored(ImVec4(0.5f,0.5f,0.5f,1.0f), "%s", ffeatures[i]->to_string().c_str());
        }

        // add a "remove" button at the end of the line (so it's not easy to accidentally hit)
        ImGui::SameLine();
        ImGui::PushID(++buttonIDs);
        if (ImGui::SmallButton("remove")) del_this_item = i;
        ImGui::PopID();
      }

      if (editF) {
        ImGui::OpenPopup("Edit flow feature");
        ImGui::SetNextWindowSize(ImVec2(400,275), ImGuiCond_FirstUseEver);
        if (ImGui::BeginPopupModal("Edit flow feature")) {
          bool fin = false;
          if (ffeatures[edit_item_index]->draw_info_gui("Edit", sim.get_ips())) { fin = true; }
          ImGui::SameLine();
          if (ImGui::Button("Cancel", ImVec2(120,0))) { fin = true; }
          if (fin) {
            edit_item_index = -1;
            editF = false;
            ImGui::CloseCurrentPopup();
          }
        ImGui::EndPopup();
        }
      }
      
      if (del_this_item > -1) {
        std::cout << "Asked to delete flow feature " << del_this_item << std::endl;
        ffeatures.erase(ffeatures.begin()+del_this_item);
      }

      // list existing boundary features here
      static bool editB = false;
      int del_this_bdry = -1;
      for (int i=0; i<(int)bfeatures.size(); ++i) {

        ImGui::PushID(++buttonIDs);
        const bool ischeck = ImGui::Checkbox("", bfeatures[i]->addr_enabled());
        ImGui::PopID();
      
        ImGui::SameLine(); 
        ImGui::PushID(++buttonIDs); 
        if (ImGui::SmallButton("edit")) { 
          edit_item_index = i;
          editB = true;
        }
        ImGui::PopID();
 
        if (bfeatures[i]->is_enabled()) {
          ImGui::SameLine();
          ImGui::Text("%s", bfeatures[i]->to_string().c_str());
        } else {
          ImGui::SameLine();
          ImGui::TextColored(ImVec4(0.5f,0.5f,0.5f,1.0f), "%s", bfeatures[i]->to_string().c_str());
        }

        // if the checkbox flipped positions this frame, ischeck is 1
        if (ischeck) {
          bdraw.reset_enabled(i,bfeatures[i]->is_enabled());
          mdraw.reset_enabled(i,bfeatures[i]->is_enabled());
        }

        // add a "remove" button at the end of the line (so it's not easy to accidentally hit)
        ImGui::SameLine();
        ImGui::PushID(++buttonIDs);
        ImGui::SameLine();
        if (ImGui::SmallButton("remove")) { del_this_bdry = i; }
        ImGui::PopID();
      }
      
      if (editB) {
        ImGui::OpenPopup("Edit boundary feature");
        ImGui::SetNextWindowSize(ImVec2(400,275), ImGuiCond_FirstUseEver);
        if (ImGui::BeginPopupModal("Edit boundary feature")) {
          bool fin = false;
          // Currently cannot edit body. This will require rethinking on how we manage the Body Class.
          if (bfeatures[edit_item_index]->draw_info_gui("Edit")) {
            std::cout << "Modified " << bfeatures[edit_item_index]->to_short_string() << std::endl;
            fin = true;
            bdraw.clear_elements();
            for (auto const& bf : bfeatures) {
              bdraw.add_elements( bf->get_draw_packet(), bf->is_enabled() );
            }
          }
          ImGui::SameLine();
          if (ImGui::Button("Cancel", ImVec2(120,0))) { fin = true; }
          if (fin) {
            edit_item_index = -1;
            editB = false;
            ImGui::CloseCurrentPopup();
          }
          ImGui::EndPopup();
        }
      }

      if (del_this_bdry > -1) {
        std::cout << "Asked to delete boundary feature " << del_this_bdry << std::endl;
        bfeatures.erase(bfeatures.begin()+del_this_bdry);

        // clear out and re-make all boundary draw geometry
        bdraw.clear_elements();
        for (auto const& bf : bfeatures) {
          bdraw.add_elements( bf->get_draw_packet(), bf->is_enabled() );
        }
        mdraw.clear_elements();
        for (auto const& mf : mfeatures) {
          //mdraw.add_elements( mf->get_draw_packet(), mf->is_enabled() );
        }
      }
      

      // list existing measurement features here
      static bool editM = false;
      int del_this_measure = -1;
      for (int i=0; i<(int)mfeatures.size(); ++i) {

        ImGui::PushID(++buttonIDs);
        ImGui::Checkbox("", mfeatures[i]->addr_enabled());
        ImGui::PopID();
        
        ImGui::SameLine(); 
        ImGui::PushID(++buttonIDs); 
        if (ImGui::SmallButton("edit")) { 
          edit_item_index = i;
          editM = true;
        }
        ImGui::PopID();
        
        if (mfeatures[i]->is_enabled()) {
          ImGui::SameLine();
          ImGui::Text("%s", mfeatures[i]->to_string().c_str());
        } else {
          ImGui::SameLine();
          ImGui::TextColored(ImVec4(0.5f,0.5f,0.5f,1.0f), "%s", mfeatures[i]->to_string().c_str());
        }

        // add a "remove" button at the end of the line (so it's not easy to accidentally hit)
        ImGui::SameLine();
        ImGui::PushID(++buttonIDs);
        if (ImGui::SmallButton("remove")) del_this_measure = i;
        ImGui::PopID();
      }
      
      if (editM) {
        ImGui::OpenPopup("Edit measure feature");
        ImGui::SetNextWindowSize(ImVec2(400,275), ImGuiCond_FirstUseEver);
        if (ImGui::BeginPopupModal("Edit measure feature")) {
          bool fin = false;
          if (mfeatures[edit_item_index]->draw_info_gui("Edit", rparams.tracer_scale, sim.get_ips())) {
              fin = true;
          }
          ImGui::SameLine();
          if (ImGui::Button("Cancel", ImVec2(120,0))) { fin = true; }
          if (fin) {
            edit_item_index = -1;
            editM = false;
            ImGui::CloseCurrentPopup();
          }
        ImGui::EndPopup();
        }
      }

      if (del_this_measure > -1) {
        std::cout << "Asked to delete measurement feature " << del_this_measure << std::endl;
        mfeatures.erase(mfeatures.begin()+del_this_measure);
      }

      //if (ffeatures.size() + bfeatures.size() + mfeatures.size() == 0) {
      //  ImGui::Text("none");
      //}

    } // end structure entry


    // Rendering parameters, under a header
    ImGui::Spacing();
    if (ImGui::CollapsingHeader("Rendering controls")) { draw_render_gui(rparams); }
    
    // Solver parameters, under its own header
    ImGui::Spacing();
    if (ImGui::CollapsingHeader("Solver parameters (advanced)")) { sim.draw_advanced(); }

    // Output buttons, under a header
    ImGui::Spacing();
    if (ImGui::CollapsingHeader("Save output")) {

      // save setup
      ImGui::Spacing();
      ImGui::Text("Save simulation setup:");
      ImGui::SameLine();
      if (ImGui::Button("to JSON", ImVec2(10+4*fontSize,0))) show_file_output_window = true;

      // save current data
      ImGui::Separator();
      ImGui::Spacing();
      ImGui::Text("Save current step:");

      ImGui::SameLine();
      if (ImGui::Button("All to VTU", ImVec2(10+7*fontSize,0))) {
        save_all_vtus = true;
        export_vtk_this_frame = true;
      }
      ImGui::SameLine();
      if (ImGui::Button("Screenshot to PNG", ImVec2(10+10*fontSize,0))) write_png_immediately = true;

      // save data regularly
      ImGui::Separator();
      ImGui::Spacing();
      ImGui::Text("Save every step:");

      ImGui::Indent();
      ImGui::Checkbox("Boundary features (to VTU)", &save_all_bdry);
      ImGui::Checkbox("Flow features (to VTU)", &save_all_flow);
      ImGui::Checkbox("Measure features (to VTU)", &save_all_meas);
      ImGui::Checkbox("Window screenshot (to PNG)", &save_all_imgs);
      ImGui::Unindent();
    }

    if (show_file_output_window) {
      bool try_it = false;
      static std::string outfile = "file_name.json";

      if (fileIOWindow( try_it, outfile, recent_json_files, "Save", {"*.json"}, false, ImVec2(200+26*fontSize,300))) {
        show_file_output_window = false;

        if (try_it) {
          // remember
          recent_json_files.push_back( outfile );

          // retrieve window sizes
          glfwGetWindowSize(window, &rparams.width, &rparams.height);

          // write and echo
          write_json(sim, ffeatures, bfeatures, mfeatures, rparams, outfile);
          std::cout << std::endl << "Wrote simulation to " << outfile << std::endl;
        }
      }
    }
    nframes++;

    // check vs. end conditions, if present
    if (sim.test_vs_stop_async()) {
      // just pause sim
      sim_is_running = false;

      // fully quit if asked
      if (sim.quitonstop()) {
        if (is_ready) {
          // this simulation step has finished, write png and exit
          write_png_immediately = true;

          // tell glfw to close the window next time around
          glfwSetWindowShouldClose(window, GLFW_TRUE);
        }
      }
    }

    // all the other stuff
    {
      ImGui::Spacing();
      ImGui::Separator();
      ImGui::Spacing();

      if (sim_is_running) {
        //ImGui::Text("Simulation is running...step = %ld, time = %g", sim.get_nstep(), sim.get_time());
        if (ImGui::Button("PAUSE", ImVec2(200,20+fontSize))) sim_is_running = false;
        // space bar pauses
        if (ImGui::IsKeyPressed(32) and not show_file_output_window) sim_is_running = false;
      } else {
        //ImGui::Text("Simulation is not running, step = %ld, time = %g", sim.get_nstep(), sim.get_time());
        if (ImGui::Button("RUN", ImVec2(200,20+fontSize))) sim_is_running = true;
        ImGui::SameLine();
        if (ImGui::Button("Step", ImVec2(120,0))) begin_single_step = true;
        // and space bar resumes
        if (ImGui::IsKeyPressed(32) and not show_file_output_window) sim_is_running = true;
      }
      ImGui::SameLine();
      if (ImGui::Button("Reset", ImVec2(120,0))) {
        std::cout << std::endl << "Reset requested" << std::endl;
        // remove all particles and reset timer
        sim.reset();
        std::cout << "Reset complete" << std::endl;
      }

      //ImGui::Spacing();
      //ImGui::Separator();
      /*
      ImGui::Text("Open additional windows");
      if (ImGui::Button("Plot statistics")) show_stats_window ^= 1;
      ImGui::SameLine();
      if (ImGui::Button("Show terminal output")) show_terminal_window ^= 1;
      ImGui::SameLine();
      */

      if (ImGui::Button("ImGui Samples")) show_demo_window ^= 1;
      // use ASCII table for number: http://www.asciitable.com/
      // but use CAPITAL letter for a letter, jesus, really?!?
      //if (ImGui::IsKeyPressed(84) and not show_file_output_window) show_demo_window ^= 1;

      //ImGui::Text("Draw frame rate: %.2f ms/frame (%.1f FPS)",
      //            1000.0f / ImGui::GetIO().Framerate, ImGui::GetIO().Framerate);

      //ImGui::Text("Number of panels: %ld  particles: %ld  field points: %ld",
      //            sim.get_npanels(), sim.get_nparts(), sim.get_nfldpts());
    }


    // done drawing the UI window
    ImGui::End();
    }

    // Rendering
    int display_w, display_h;
    glfwGetFramebufferSize(window, &display_w, &display_h);
    glViewport(0, 0, display_w, display_h);
    glClearColor(rparams.clear_color[0], rparams.clear_color[1], rparams.clear_color[2], rparams.clear_color[3]);
    glClear(GL_COLOR_BUFFER_BIT);

    // Show the welcome window
    if (show_welcome_window) { show_welcome_window = draw_welcome_window(io.DisplaySize.x, io.DisplaySize.y); }

    // Show the simulation stats in the corner
    //if (nframes < 10){ std::cout << "show_stats_window: " << show_stats_window << std::endl; }
    if (show_stats_window) { draw_stats_window(sim.get_npanels(), sim.get_nfldpts(), sim.get_nstep(), 
                                               sim.get_time(), sim.get_nparts(), &show_stats_window,
                                               fontSize, display_h); }

    // Show the terminal output of the program
    if (show_terminal_window) {
      ImGui::SetNextWindowSize(ImVec2(200,100), ImGuiCond_FirstUseEver);
      ImGui::Begin("Terminal", &show_terminal_window);
      ImGui::Text("Hello");
      ImGui::End();
    }

    // Show the ImGui test window. Most of the sample code is in ImGui::ShowTestWindow()
    if (show_demo_window) {
      ImGui::SetNextWindowPos(ImVec2(650, 20), ImGuiCond_FirstUseEver);
      ImGui::ShowDemoWindow();
    }

    // draw the simulation: panels and particles
    compute_ortho_proj_mat(window, rparams.vcx, rparams.vcy, &rparams.vsize, gl_projection);
    sim.drawGL(gl_projection, rparams);

    // if simulation has not been initted, draw the features instead!
    if (not sim.is_initialized()) {
      // append draw geometries to FeatureDraw object
      for (auto const& bf : bfeatures) {
        // Whatever happens here should happen with measure/flow features
        if (bf->is_enabled()) {
          // what should we do differently?
        }
      }

      // and draw
      bdraw.drawGL(gl_projection, rparams);
      mdraw.drawGL(gl_projection, rparams);
    }

    // here is where we write the buffer to a file
    if ((is_ready and export_png_when_ready) or write_png_immediately) {
      static int frameno = 0;
      std::stringstream pngfn;
      pngfn << "img_" << std::setfill('0') << std::setw(5) << frameno << ".png";
      png_out_file = pngfn.str();
      (void) saveFramePNG(png_out_file);
      std::cout << "Wrote screenshot to " << png_out_file << std::endl;
      frameno++;
      // no need to tell the user every frame
      if (export_png_when_ready) png_out_file.clear();
      write_png_immediately = false;
      export_png_when_ready = false;
    }

    // if we're just drawing this one frame, then announce that we wrote it
    if (not png_out_file.empty()) {
      static int32_t pngframect = 0;
      ++pngframect;

      // draw the notification
      ImGui::SetNextWindowSize(ImVec2(10+fontSize*12, 10+fontSize*2));
      ImGui::SetNextWindowPos(ImVec2(0,0), 0);
      ImGuiWindowFlags window_flags = ImGuiWindowFlags_NoTitleBar | ImGuiWindowFlags_NoScrollbar | ImGuiWindowFlags_NoResize;
      ImGui::Begin("Png written", NULL, window_flags);
      ImGui::Text("Wrote %s", png_out_file.c_str());
      ImGui::End();

      // make sure this isn't up for too long
      if (pngframect == 90) {
        pngframect = 0;
        png_out_file.clear();
      }
    }

    // draw the GUI
    ImGui::Render();
    ImGui_ImplOpenGL3_RenderDrawData(ImGui::GetDrawData());
    // all done! swap buffers to the user can see
    glfwMakeContextCurrent(window);
    glfwSwapBuffers(window);
  }

  // Cleanup
  std::cout << "Starting shutdown procedure" << std::endl;
  sim.reset();
  std::cout << "Quitting" << std::endl;
  ImGui_ImplOpenGL3_Shutdown();
  ImGui_ImplGlfw_Shutdown();
  ImGui::DestroyContext();
  glfwDestroyWindow(window);
  glfwTerminate();

  return 0;
}
<|MERGE_RESOLUTION|>--- conflicted
+++ resolved
@@ -608,46 +608,8 @@
       ImGui::SetNextWindowSize(ImVec2(400,200), ImGuiCond_FirstUseEver);
       if (ImGui::BeginPopupModal("New measurement structure"))
       {
-<<<<<<< HEAD
-        static int item = 0;
-        const char* items[] = { "single point/tracer", "streakline", "circle of tracers", "line of tracers", "measurement line", "measurement grid" };
-        ImGui::Combo("type", &item, items, 6);
-
-        // show different inputs based on what is selected
-        bool create = false;
-        switch(item) {
-          case 0: {
-            // a single measurement point
-            create = SinglePoint::draw_creation_gui(mfeatures);
-          } break;
-          case 1: {
-            // a tracer emitter
-            create = TracerEmitter::draw_creation_gui(mfeatures);
-          } break;
-          case 2: {
-            // a tracer circle
-            create = TracerBlob::draw_creation_gui(mfeatures, rparams.tracer_scale, sim.get_ips());
-          } break;
-          case 3: {
-            // a tracer line
-            create = TracerLine::draw_creation_gui(mfeatures, rparams.tracer_scale, sim.get_ips());
-          } break;
-          case 4: {
-            // a static, measurement line
-            create = MeasurementLine::draw_creation_gui(mfeatures, rparams.tracer_scale, sim.get_ips());
-          } break;
-          case 5: {
-            // a static grid of measurement points
-            create = GridPoints::draw_creation_gui(mfeatures, sim.get_ips());
-          } break;
-        }
-        //if (create) { mdraw.add_elements( mfeatures.back()->get_draw_packet(), mfeatures.back()->is_enabled() ); }
-        if (ImGui::Button("Cancel", ImVec2(120,0))) { ImGui::CloseCurrentPopup(); }
-        ImGui::EndPopup();
-=======
         MeasureFeature::draw_creation_gui(mfeatures, sim.get_ips(), rparams.tracer_scale);
->>>>>>> 11b6a964
-      } // end measurement structures 
+      }
 
       ImGui::Spacing();
       int buttonIDs = 10;
