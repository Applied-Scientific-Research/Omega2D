--- conflicted
+++ resolved
@@ -644,17 +644,13 @@
 
       // list existing flow features here
       static int edit_item_index = -1;
-<<<<<<< HEAD
-      static bool editF = false;
-      bool addF = false;
-=======
       static std::unique_ptr<FlowFeature> tmpff = nullptr;
->>>>>>> 0db0c04a
+      bool redrawF = false;
       int del_this_item = -1;
       for (int i=0; i<(int)ffeatures.size(); ++i) {
 
         ImGui::PushID(++buttonIDs);
-        if (ImGui::Checkbox("", ffeatures[i]->addr_enabled())) { addF = true; }
+        if (ImGui::Checkbox("", ffeatures[i]->addr_enabled())) { redrawF = true; }
         ImGui::PopID();
         
         // add an "edit" button after the checkbox (so it's not easy to accidentally hit remove)
@@ -663,10 +659,6 @@
         if (ImGui::SmallButton("edit")) {
           tmpff = std::unique_ptr<FlowFeature>(ffeatures[i]->copy());
           edit_item_index = i;
-<<<<<<< HEAD
-          editF = true;
-=======
->>>>>>> 0db0c04a
         }
         ImGui::PopID();
         
@@ -690,14 +682,11 @@
         ImGui::SetNextWindowSize(ImVec2(400,275), ImGuiCond_FirstUseEver);
         if (ImGui::BeginPopupModal("Edit flow feature")) {
           bool fin = false;
-<<<<<<< HEAD
-          if (ffeatures[edit_item_index]->draw_info_gui("Edit", sim.get_ips())) {
-            addF = true;
-=======
           if (tmpff->draw_info_gui("Edit", sim.get_ips())) {
+            tmpff->generate_draw_geom();
             ffeatures[edit_item_index].reset(nullptr);
             ffeatures[edit_item_index] = std::move(tmpff);
->>>>>>> 0db0c04a
+            redrawF = true;
             fin = true;
           }
           ImGui::SameLine();
@@ -716,31 +705,26 @@
       if (del_this_item > -1) {
         std::cout << "Asked to delete flow feature " << del_this_item << std::endl;
         ffeatures.erase(ffeatures.begin()+del_this_item);
-        addF = true;
-      }
-
-      if (addF) {
+        redrawF = true;
+      }
+
+      if (redrawF) {
         fdraw.clear_elements();
         for (auto const& ff : ffeatures) {
           if (ff->is_enabled()) {
             fdraw.add_elements( ff->get_draw_packet(), ff->is_enabled() );
           }
         }
-        addF = false;
       }
 
       // list existing boundary features here
-<<<<<<< HEAD
-      static bool editB = false;
-      bool addB = false;
-=======
->>>>>>> 0db0c04a
       int del_this_bdry = -1;
       static std::unique_ptr<BoundaryFeature> tmpbf = nullptr;
+      bool redrawB = false;
       for (int i=0; i<(int)bfeatures.size(); ++i) {
 
         ImGui::PushID(++buttonIDs);
-        if (ImGui::Checkbox("", bfeatures[i]->addr_enabled())) { addB = true; }
+        if (ImGui::Checkbox("", bfeatures[i]->addr_enabled())) { redrawB = true; }
         ImGui::PopID();
       
         ImGui::SameLine(); 
@@ -773,21 +757,12 @@
         if (ImGui::BeginPopupModal("Edit boundary feature")) {
           bool fin = false;
           // Currently cannot edit body. This will require rethinking on how we manage the Body Class.
-<<<<<<< HEAD
-          if (bfeatures[edit_item_index]->draw_info_gui("Edit")) {
-            std::cout << "Modified " << bfeatures[edit_item_index]->to_short_string() << std::endl;
-            addB = true;
-            fin = true;
-=======
           if (tmpbf->draw_info_gui("Edit")) {
-            fin = true;
+            tmpbf->generate_draw_geom();
             bfeatures[edit_item_index].reset();
             bfeatures[edit_item_index] = std::move(tmpbf);
-            bdraw.clear_elements();
-            for (auto const& bf : bfeatures) {
-              bdraw.add_elements( bf->get_draw_packet(), bf->is_enabled() );
-            }
->>>>>>> 0db0c04a
+            redrawB = true;
+            fin = true;
           }
           ImGui::SameLine();
           if (ImGui::Button("Cancel", ImVec2(120,0))) { fin = true; }
@@ -803,10 +778,10 @@
       if (del_this_bdry > -1) {
         std::cout << "Asked to delete boundary feature " << del_this_bdry << std::endl;
         bfeatures.erase(bfeatures.begin()+del_this_bdry);
-        addB = true;
+        redrawB = true;
       }
      
-      if (addB) {
+      if (redrawB) {
         // clear out and re-make all boundary draw geometry
         bdraw.clear_elements();
         for (auto const& bf : bfeatures) {
@@ -817,17 +792,13 @@
       }
 
       // list existing measurement features here
-<<<<<<< HEAD
-      static bool editM = false;
-      bool addM = false;
-=======
       static std::unique_ptr<MeasureFeature> tmpmf = nullptr;
->>>>>>> 0db0c04a
       int del_this_measure = -1;
+      bool redrawM = false;
       for (int i=0; i<(int)mfeatures.size(); ++i) {
 
         ImGui::PushID(++buttonIDs);
-        if (ImGui::Checkbox("", mfeatures[i]->addr_enabled())) { addM = true; }
+        if (ImGui::Checkbox("", mfeatures[i]->addr_enabled())) { redrawM = true; }
         ImGui::PopID();
         
         ImGui::SameLine(); 
@@ -858,16 +829,12 @@
         ImGui::SetNextWindowSize(ImVec2(400,275), ImGuiCond_FirstUseEver);
         if (ImGui::BeginPopupModal("Edit measure feature")) {
           bool fin = false;
-<<<<<<< HEAD
-          if (mfeatures[edit_item_index]->draw_info_gui("Edit", rparams.tracer_scale, sim.get_ips())) {
-              addM = true;
-              fin = true;
-=======
           if (tmpmf->draw_info_gui("Edit", rparams.tracer_scale, sim.get_ips())) {
+            tmpmf->generate_draw_geom();
             mfeatures[edit_item_index].reset();
             mfeatures[edit_item_index] = std::move(tmpmf);
+            redrawM = true;
             fin = true;
->>>>>>> 0db0c04a
           }
           ImGui::SameLine();
           if (ImGui::Button("Cancel", ImVec2(120,0))) { fin = true; }
@@ -883,10 +850,10 @@
       if (del_this_measure > -1) {
         std::cout << "Asked to delete measurement feature " << del_this_measure << std::endl;
         mfeatures.erase(mfeatures.begin()+del_this_measure);
-        addM = true;
-      }
-
-      if (addM) {
+        redrawM = true;
+      }
+
+      if (redrawM) {
         mdraw.clear_elements();
         for (auto const& mf : mfeatures) {
           if (mf->is_enabled()) {
