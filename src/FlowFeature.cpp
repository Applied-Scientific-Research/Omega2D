/*
 * FlowFeature.cpp - GUI-side descriptions of flow features
 *
 * (c)2017-20 Applied Scientific Research, Inc.
 *            Mark J Stock <markjstock@gmail.com>
 *            Blake Hillier <blakehillier@mac.com>
 */

#include "FlowFeature.h"
#include "BoundaryFeature.h"
#include "imgui/imgui.h"
#include "imgui/imgui_impl_glfw.h"
#include "imgui/imgui_impl_opengl3.h"

#include <cmath>
#include <iostream>
#include <sstream>
#include <random>

// write out any object of parent type FlowFeature by dispatching to appropriate "debug" method
std::ostream& operator<<(std::ostream& os, FlowFeature const& ff) {
  ff.debug(os);
  return os;
}


//
// parse the json and dispatch the constructors
//
void parse_flow_json(std::vector<std::unique_ptr<FlowFeature>>& _flist,
                     const nlohmann::json _jin) {

  // must have one and only one type
  if (_jin.count("type") != 1) return;

  const std::string ftype = _jin["type"];

  if      (ftype == "single particle") {  _flist.emplace_back(std::make_unique<SingleParticle>()); }
  else if (ftype == "vortex blob") {      _flist.emplace_back(std::make_unique<VortexBlob>()); }
  else if (ftype == "gaussian blob") {    _flist.emplace_back(std::make_unique<GaussianBlob>()); }
  else if (ftype == "asymmetric blob") {  _flist.emplace_back(std::make_unique<AsymmetricBlob>()); }
  else if (ftype == "uniform block") {    _flist.emplace_back(std::make_unique<UniformBlock>()); }
  else if (ftype == "block of random") {  _flist.emplace_back(std::make_unique<BlockOfRandom>()); }
  else if (ftype == "particle emitter") { _flist.emplace_back(std::make_unique<ParticleEmitter>()); }
  else {
    std::cout << "  type " << ftype << " does not name an available flow feature, ignoring" << std::endl;
    return;
  }

  // and pass the json object to the specific parser
  _flist.back()->from_json(_jin);

  std::cout << "  found " << ftype << std::endl;
}

#ifdef USE_IMGUI
bool FlowFeature::draw_creation_gui(std::vector<std::unique_ptr<FlowFeature>> &ffs, const float ips) {
  static int item = 1;
  static int oldItem = -1;
  const char* items[] = { "single particle", "round vortex blob", "Gaussian vortex blob", "asymmetric vortex blob", "block of vorticity", "random particles", "particle emitter" };
  ImGui::Combo("type", &item, items, 7);

  // show different inputs based on what is selected
  static std::unique_ptr<FlowFeature> ff = nullptr;
  if (oldItem != item) {
    switch(item) {
      case 0: {
        ff = std::make_unique<SingleParticle>();
      } break;
      case 1: {
        ff = std::make_unique<VortexBlob>();
      } break;
      case 2: {
        ff = std::make_unique<GaussianBlob>();
      } break;
      case 3: {
        ff = std::make_unique<AsymmetricBlob>();
      } break;
      case 4: {
        ff = std::make_unique<UniformBlock>();
      } break;
      case 5: {
        ff = std::make_unique<BlockOfRandom>();
      } break;
      case 6: {
        ff = std::make_unique<ParticleEmitter>();
      } break;
    }
    oldItem = item;
  }

  bool created = false;
  if (ff->draw_info_gui("Add", ips)) {
    ffs.emplace_back(std::move(ff));
    ff = nullptr;
<<<<<<< HEAD
    created = true;
=======
    oldItem = -1;
>>>>>>> 0db0c04a
    ImGui::CloseCurrentPopup();
  }
 
  ImGui::SameLine(); 
  if (ImGui::Button("Cancel", ImVec2(120,0))) { 
    oldItem = -1;
    ImGui::CloseCurrentPopup();
  }

  ImGui::EndPopup();
  return created;
}
#endif

//
// important feature: convert flow feature definition into actual float4 particles
//
// each 4 floats is one particle's: x, y, strength, vdelta (radius)
//

//
// drop a single particle
//
std::vector<float>
SingleParticle::init_particles(float _ips) const {
  if (this->is_enabled()) return std::vector<float>({m_x, m_y, m_str, 0.0});
  else return std::vector<float>();
}

std::vector<float>
SingleParticle::step_particles(float _ips) const {
  return std::vector<float>();
}

void
SingleParticle::debug(std::ostream& os) const {
  os << to_string();
}

std::string
SingleParticle::to_string() const {
  std::stringstream ss;
  ss << "single particle at " << m_x << " " << m_y << " with strength " << m_str;
  return ss.str();
}

void
SingleParticle::from_json(const nlohmann::json j) {
  const std::vector<float> c = j["center"];
  m_x = c[0];
  m_y = c[1];
  m_str = j["strength"];
  m_enabled = j.value("enabled", true);
}

nlohmann::json
SingleParticle::to_json() const {
  nlohmann::json j;
  j["type"] = "single particle";
  j["center"] = {m_x, m_y};
  j["strength"] = m_str;
  j["enabled"] = m_enabled;
  return j;
}

void SingleParticle::generate_draw_geom() {
  const float diam = 0.01;
  std::unique_ptr<SolidCircle> tmp = std::make_unique<SolidCircle>(nullptr, true, m_x, m_y, diam);
  m_draw = tmp->init_elements(diam/25.0);
  std::fill(m_draw.val.begin(), m_draw.val.end(), m_str);
}

#ifdef USE_IMGUI
bool SingleParticle::draw_info_gui(const std::string action, const float ips) {
  bool add = false;
  // a single vortex particle
  float xc[2] = {m_x, m_y};
  const std::string buttonText = action+" single particle";
 
  ImGui::InputFloat2("center", xc);
  ImGui::SliderFloat("strength", &m_str, -1.0f, 1.0f, "%.4f");
  ImGui::TextWrapped("This feature will add 1 particle");
<<<<<<< HEAD
  if (ImGui::Button(buttonText.c_str())) {
    m_x = xc[0];
    m_y = xc[1];
    m_str = stren;
    generate_draw_geom();
    add = true;
  }
=======
  if (ImGui::Button(buttonText.c_str())) { add = true; }
  m_x = xc[0];
  m_y = xc[1];
>>>>>>> 0db0c04a
  return add;
}
#endif

//
// make a circular vortex blob with soft transition
//
std::vector<float>
VortexBlob::init_particles(float _ips) const {
  // create a new vector to pass on
  std::vector<float> x;

  if (not this->is_enabled()) return x;

  // what size 2D integer array will we loop over
  int irad = 1 + (m_rad + 0.5*m_softness) / _ips;
  std::cout << "blob needs " << (-irad) << " to " << irad << " spaces" << std::endl;

  // and a counter for the total circulation
  double tot_circ = 0.0;

  // loop over integer indices
  for (int i=-irad; i<=irad; ++i) {
  for (int j=-irad; j<=irad; ++j) {

    // how far from the center are we?
    float dr = std::sqrt((float)(i*i+j*j)) * _ips;
    if (dr < m_rad + 0.5*m_softness) {

      // create a particle here
      x.emplace_back(m_x + _ips*(float)i);
      x.emplace_back(m_y + _ips*(float)j);

      // figure out the strength from another check
      double this_str = 1.0;
      if (dr > m_rad - 0.5*m_softness) {
        // create a weaker particle
        this_str = 0.5 - 0.5*std::sin(M_PI * (dr - m_rad) / m_softness);
      }
      x.emplace_back((float)this_str);
      tot_circ += this_str;

      // this is the radius - still zero for now
      x.emplace_back(0.0f);
    }
  }
  }

  // finally, normalize all particle strengths so that the whole blob
  //   has exactly the right strength
  std::cout << "  blob had " << tot_circ << " initial circulation" << std::endl;
  double str_scale = (double)m_str / tot_circ;
  for (size_t i=2; i<x.size(); i+=4) {
    x[i] = (float)((double)x[i] * str_scale);
  }

  return x;
}

std::vector<float>
VortexBlob::step_particles(float _ips) const {
  return std::vector<float>();
}

void
VortexBlob::debug(std::ostream& os) const {
  os << to_string();
}

std::string
VortexBlob::to_string() const {
  std::stringstream ss;
  ss << "vortex blob at " << m_x << " " << m_y << ", radius " << m_rad << ", softness " << m_softness << ", and strength " << m_str;
  return ss.str();
}

void
VortexBlob::from_json(const nlohmann::json j) {
  const std::vector<float> c = j["center"];
  m_x = c[0];
  m_y = c[1];
  m_rad = j["radius"];
  m_softness = j["softness"];
  m_str = j["strength"];
  m_enabled = j.value("enabled", true);
}

nlohmann::json
VortexBlob::to_json() const {
  nlohmann::json j;
  j["type"] = "vortex blob";
  j["center"] = {m_x, m_y};
  j["radius"] = m_rad;
  j["softness"] = m_softness;
  j["strength"] = m_str;
  j["enabled"] = m_enabled;
  return j;
}

void VortexBlob::generate_draw_geom() {
  std::unique_ptr<SolidCircle> tmp = std::make_unique<SolidCircle>(nullptr, true, m_x, m_y, m_rad*2);
  m_draw = tmp->init_elements(m_rad/12.5);
  std::fill(m_draw.val.begin(), m_draw.val.end(), m_str);
}

#ifdef USE_IMGUI
bool VortexBlob::draw_info_gui(const std::string action, const float ips) {
  bool add = false;
  float xc[2] = {m_x, m_y};
  const std::string buttonText = action+" vortex blob";

  ImGui::InputFloat2("center", xc);
<<<<<<< HEAD
  ImGui::SliderFloat("strength", &stren, -5.0f, 5.0f, "%.4f");
  ImGui::SliderFloat("radius", &rad, ips, 1.0f, "%.4f");
  ImGui::SliderFloat("softness", &soft, ips, 1.0f, "%.4f");
  ImGui::TextWrapped("This feature will add about %d particles", (int)(0.785398175*std::pow((2 * rad + soft) / ips, 2)));
  if (ImGui::Button(buttonText.c_str())) {
    m_x = xc[0];
    m_y = xc[1];
    m_str = stren;
    m_rad = rad;
    m_softness = soft;
    generate_draw_geom();
    add = true;
  }
=======
  ImGui::SliderFloat("strength", &m_str, -5.0f, 5.0f, "%.4f");
  ImGui::SliderFloat("radius", &m_rad, ips, 1.0f, "%.4f");
  ImGui::SliderFloat("softness", &m_softness, ips, 1.0f, "%.4f");
  ImGui::TextWrapped("This feature will add about %d particles", (int)(0.785398175*std::pow((2 * m_rad + m_softness) / ips, 2)));
  if (ImGui::Button(buttonText.c_str())) { add = true; }
  m_x = xc[0];
  m_y = xc[1];
>>>>>>> 0db0c04a
  return add;
}
#endif

//
// make an anymmetric vortex blob with soft transition
//
std::vector<float>
AsymmetricBlob::init_particles(float _ips) const {
  // create a new vector to pass on
  std::vector<float> x;

  if (not this->is_enabled()) return x;

  // what size 2D integer array will we loop over
  int irad = 1 + (m_rad    + 0.5*m_softness) / _ips;
  int jrad = 1 + (m_minrad + 0.5*m_softness) / _ips;
  std::cout << "blob needs " << (-irad) << " to " << irad << " spaces" << std::endl;

  // and a counter for the total circulation
  double tot_circ = 0.0;

  const float st = std::sin(M_PI * m_theta / 180.0);
  const float ct = std::cos(M_PI * m_theta / 180.0);

  // loop over integer indices
  for (int i=-irad; i<=irad; ++i) {
  for (int j=-jrad; j<=jrad; ++j) {

    const float dx = (float)i * _ips;
    const float dy = (float)j * _ips;

    // reproject to m_rad circular before calculating the distance to center
    float dr = std::sqrt(dx*dx + std::pow(dy*m_rad/m_minrad,2));
    if (dr < m_rad + 0.5*m_softness) {

      // create a particle here
      x.emplace_back(m_x + dx*ct - dy*st);
      x.emplace_back(m_y + dx*st + dy*ct);

      // figure out the strength from another check
      double this_str = 1.0;
      if (dr > m_rad - 0.5*m_softness) {
        // create a weaker particle
        this_str = 0.5 - 0.5*std::sin(M_PI * (dr - m_rad) / m_softness);
      }
      x.emplace_back((float)this_str);
      tot_circ += this_str;

      // this is the radius - still zero for now
      x.emplace_back(0.0f);
    }
  }
  }

  // finally, normalize all particle strengths so that the whole blob
  //   has exactly the right strength
  std::cout << "  asym blob had " << tot_circ << " initial circulation" << std::endl;
  double str_scale = (double)m_str / tot_circ;
  for (size_t i=2; i<x.size(); i+=4) {
    x[i] = (float)((double)x[i] * str_scale);
  }

  return x;
}

std::vector<float>
AsymmetricBlob::step_particles(float _ips) const {
  return std::vector<float>();
}

void
AsymmetricBlob::debug(std::ostream& os) const {
  os << to_string();
}

std::string
AsymmetricBlob::to_string() const {
  std::stringstream ss;
  ss << "asymmetric blob at " << m_x << " " << m_y << ", radii " << m_rad << " " << m_minrad << ", softness " << m_softness << ", and strength " << m_str;
  return ss.str();
}

void
AsymmetricBlob::from_json(const nlohmann::json j) {
  const std::vector<float> c = j["center"];
  m_x = c[0];
  m_y = c[1];
  m_softness = j["softness"];
  m_str = j["strength"];
  const std::vector<float> sc = j["scale"];
  m_rad = sc[0];
  m_minrad = sc[1];
  m_theta = j.value("rotation", 0.0);
  m_enabled = j.value("enabled", true);
}

nlohmann::json
AsymmetricBlob::to_json() const {
  nlohmann::json j;
  j["type"] = "asymmetric blob";
  j["center"] = {m_x, m_y};
  j["softness"] = m_softness;
  j["strength"] = m_str;
  j["scale"] = {m_rad, m_minrad};;
  j["rotation"] = m_theta;
  j["enabled"] = m_enabled;
  return j;
}

void AsymmetricBlob::generate_draw_geom() {
  std::unique_ptr<SolidOval> tmp = std::make_unique<SolidOval>(nullptr, true, m_x, m_y, m_rad*2, m_minrad*2);
  m_draw = tmp->init_elements(m_rad/12.5);
  std::fill(m_draw.val.begin(), m_draw.val.end(), m_str);
}

#ifdef USE_IMGUI
bool AsymmetricBlob::draw_info_gui(const std::string action, const float ips) {
  bool add = false;
  float xc[2] = {m_x, m_y};
  const std::string buttonText = action+" asymmetric vortex blob";

  ImGui::InputFloat2("center", xc);
<<<<<<< HEAD
  ImGui::SliderFloat("strength", &stren, -5.0f, 5.0f, "%.4f");
  ImGui::SliderFloat("major radius", &rad, ips, 1.0f, "%.4f");
  ImGui::SliderFloat("minor radius", &minrad, ips, 1.0f, "%.4f");
  ImGui::SliderFloat("softness", &soft, ips, 1.0f, "%.4f");
  ImGui::SliderFloat("orientation", &rotdeg, 0.0f, 179.0f, "%.0f");
  ImGui::TextWrapped("This feature will add about %d particles", (int)(0.785398175*std::pow((2*rad+soft)/ips, 2)));
  if (ImGui::Button(buttonText.c_str())) {
    m_x = xc[0];
    m_y = xc[1];
    m_str = stren;
    m_minrad = minrad;
    m_theta = rotdeg;
    m_softness = soft;
    m_rad = rad;
    generate_draw_geom();
    add = true;
  }
=======
  ImGui::SliderFloat("strength", &m_str, -5.0f, 5.0f, "%.4f");
  ImGui::SliderFloat("major radius", &m_rad, ips, 1.0f, "%.4f");
  ImGui::SliderFloat("minor radius", &m_minrad, ips, 1.0f, "%.4f");
  ImGui::SliderFloat("softness", &m_softness, ips, 1.0f, "%.4f");
  ImGui::SliderFloat("orientation", &m_theta, 0.0f, 179.0f, "%.0f");
  ImGui::TextWrapped("This feature will add about %d particles", (int)(0.785398175*std::pow((2*m_rad+m_softness)/ips, 2)));
  if (ImGui::Button(buttonText.c_str())) { add = true; }
  m_x = xc[0];
  m_y = xc[1];
>>>>>>> 0db0c04a
  return add;
}
#endif

//
// make a Gaussian vortex blob
//
std::vector<float>
GaussianBlob::init_particles(float _ips) const {
  // create a new vector to pass on
  std::vector<float> x;

  if (not this->is_enabled()) return x;

  // what size 2D integer array will we loop over
  int irad = 1 + (3.0*m_stddev) / _ips;
  std::cout << "blob needs " << (-irad) << " to " << irad << " spaces" << std::endl;

  // and a counter for the total circulation
  double tot_circ = 0.0;

  // loop over integer indices
  for (int i=-irad; i<=irad; ++i) {
  for (int j=-irad; j<=irad; ++j) {

    // how far from the center are we?
    float dr = std::sqrt((float)(i*i+j*j)) * _ips;
    if (dr < 3.0*m_stddev) {

      // create a particle here
      x.emplace_back(m_x + _ips*(float)i);
      x.emplace_back(m_y + _ips*(float)j);

      // figure out the strength from another check
      double this_str = std::exp(-std::pow(dr/m_stddev, 2.0));
      x.emplace_back((float)this_str);
      tot_circ += this_str;

      // this is the radius - still zero for now
      x.emplace_back(0.0f);
    }
  }
  }

  // finally, normalize all particle strengths so that the whole blob
  //   has exactly the right strength
  std::cout << "  blob had " << tot_circ << " initial circulation" << std::endl;
  double str_scale = (double)m_str / tot_circ;
  for (size_t i=2; i<x.size(); i+=4) {
    x[i] = (float)((double)x[i] * str_scale);
  }

  return x;
}

std::vector<float>
GaussianBlob::step_particles(float _ips) const {
  return std::vector<float>();
}

void
GaussianBlob::debug(std::ostream& os) const {
  os << to_string();
}

std::string
GaussianBlob::to_string() const {
  std::stringstream ss;
  ss << "gaussian blob at " << m_x << " " << m_y << ", stddev " << m_stddev << ", and strength " << m_str;
  return ss.str();
}

void
GaussianBlob::from_json(const nlohmann::json j) {
  const std::vector<float> c = j["center"];
  m_x = c[0];
  m_y = c[1];
  m_stddev = j["stddev"];
  m_str = j["strength"];
  m_enabled = j.value("enabled", true);
}

nlohmann::json
GaussianBlob::to_json() const {
  nlohmann::json j;
  j["type"] = "gaussian blob";
  j["center"] = {m_x, m_y};
  j["stddev"] = m_stddev;
  j["strength"] = m_str;
  j["enabled"] = m_enabled;
  return j;
}

void GaussianBlob::generate_draw_geom() {
  std::unique_ptr<SolidCircle> tmp = std::make_unique<SolidCircle>(nullptr, true, m_x, m_y, m_stddev*6);
  m_draw = tmp->init_elements(m_stddev*6/25);
  std::fill(m_draw.val.begin(), m_draw.val.end(), m_str);
}

#ifdef USE_IMGUI
bool GaussianBlob::draw_info_gui(const std::string action, const float ips) {
  bool add = false;
  float xc[2] = {m_x, m_y};
  const std::string buttonText = action+" gaussian blob";
  
  ImGui::InputFloat2("center", xc);
<<<<<<< HEAD
  ImGui::SliderFloat("strength", &stren, -5.0f, 5.0f, "%.4f");
  ImGui::SliderFloat("std dev", &stddev, ips, 1.0f, "%.4f");
  ImGui::TextWrapped("This feature will add about %d particles", (int)(0.785398175*std::pow((6*stddev) / ips, 2)));
  if (ImGui::Button(buttonText.c_str())) {
    m_str = stren;
    m_stddev = stddev;
    m_x = xc[0];
    m_y = xc[1];
    generate_draw_geom();
    add = true;
  }
=======
  ImGui::SliderFloat("strength", &m_str, -5.0f, 5.0f, "%.4f");
  ImGui::SliderFloat("std dev", &m_stddev, ips, 1.0f, "%.4f");
  ImGui::TextWrapped("This feature will add about %d particles", (int)(0.785398175*std::pow((6*m_stddev) / ips, 2)));
  if (ImGui::Button(buttonText.c_str())) { add = true; }
  m_x = xc[0];
  m_y = xc[1];
>>>>>>> 0db0c04a
  return add;
}
#endif

//
// make the block of regular, and uniform-strength particles
//
std::vector<float>
UniformBlock::init_particles(float _ips) const {

  if (not this->is_enabled()) return std::vector<float>();

  // what size 2D integer array will we loop over
  int isize = 1 + m_xsize / _ips;
  int jsize = 1 + m_ysize / _ips;
  std::cout << "block needs " << isize << " by " << jsize << " particles" << std::endl;

  // create a new vector to pass on
  std::vector<float> x(4*isize*jsize);

  const float each_str = m_str / (float)(isize*jsize);

  // initialize the particles' locations and strengths, leave radius zero for now
  size_t iptr = 0;
  for (int i=0; i<isize; ++i) {
  for (int j=0; j<jsize; ++j) {
    x[iptr++] = m_x + m_xsize * (((float)i + 0.5)/(float)isize - 0.5);
    x[iptr++] = m_y + m_ysize * (((float)j + 0.5)/(float)jsize - 0.5);
    x[iptr++] = each_str;
    x[iptr++] = 0.0f;
  }
  }
  return x;
}

std::vector<float>
UniformBlock::step_particles(float _ips) const {
  return std::vector<float>();
}

void
UniformBlock::debug(std::ostream& os) const {
  os << to_string();
}

std::string
UniformBlock::to_string() const {
  std::stringstream ss;
  ss << "block of particles in [" << (m_x-0.5*m_xsize) << " " << (m_x+0.5*m_xsize) << "] ["
                                  << (m_y-0.5*m_ysize) << " " << (m_y+0.5*m_ysize) <<
                             "] with strength " << m_str;
  return ss.str();
}

void
UniformBlock::from_json(const nlohmann::json j) {
  const std::vector<float> c = j["center"];
  m_x = c[0];
  m_y = c[1];
  const std::vector<float> s = j["size"];
  m_xsize = s[0];
  m_ysize = s[1];
  m_str = j["strength"];
  m_enabled = j.value("enabled", true);
}

nlohmann::json
UniformBlock::to_json() const {
  nlohmann::json j;
  j["type"] = "uniform block";
  j["center"] = {m_x, m_y};
  j["size"] = {m_xsize, m_ysize};
  j["strength"] = m_str;
  j["enabled"] = m_enabled;
  return j;
}

void UniformBlock::generate_draw_geom() {
  std::unique_ptr<SolidRect> tmp = std::make_unique<SolidRect>(nullptr, true, m_x, m_y, m_xsize, m_ysize);
  m_draw = tmp->init_elements(m_xsize);
  std::fill(m_draw.val.begin(), m_draw.val.end(), m_str);
}

#ifdef USE_IMGUI
bool UniformBlock::draw_info_gui(const std::string action, const float ips) {
  bool add = false;
  float xs[2] = {m_xsize, m_ysize};
  float xc[2] = {m_x, m_y};
  const std::string buttonText = action+" block of vorticies";

  ImGui::InputFloat2("center", xc);
  ImGui::SliderFloat("strength", &m_str, -5.0f, 5.0f, "%.4f");
  ImGui::SliderFloat2("box size", xs, 0.01f, 10.0f, "%.4f", 2.0f);
  ImGui::TextWrapped("This feature will add %d particles", (int)(xs[0]*xs[1]/std::pow(ips,2)));
<<<<<<< HEAD
  if (ImGui::Button(buttonText.c_str())) {
    m_str = stren;
    m_xsize = xs[0];
    m_ysize = xs[1];
    m_x = xc[0];
    m_y = xc[1];
    generate_draw_geom();
    add = true;
  }
=======
  if (ImGui::Button(buttonText.c_str())) { add = true; }
  m_xsize = xs[0];
  m_ysize = xs[1];
  m_x = xc[0];
  m_y = xc[1];
>>>>>>> 0db0c04a
  return add;
}
#endif

//
// make the block of randomly-placed and random-strength particles
//
std::vector<float>
BlockOfRandom::init_particles(float _ips) const {

  if (not this->is_enabled()) return std::vector<float>();

  // set up the random number generator
  static std::random_device rd;  //Will be used to obtain a seed for the random number engine
  static std::mt19937 gen(rd()); //Standard mersenne_twister_engine seeded with rd()
  static std::uniform_real_distribution<> loc_dist(-1.0, 1.0);
  static std::uniform_real_distribution<> str_dist(0.0, 1.0);

  std::vector<float> x(4*m_num);
  // initialize the particles' locations and strengths, leave radius zero for now
  for (size_t i=0; i<(size_t)m_num; ++i) {
    size_t idx = 4*i;
    x[idx+0] = m_x + m_xsize*loc_dist(gen);
    x[idx+1] = m_y + m_ysize*loc_dist(gen);
    x[idx+2] = m_minstr + (m_maxstr-m_minstr)*str_dist(gen);
    x[idx+3] = 0.0f;
  }
  return x;
}

std::vector<float>
BlockOfRandom::step_particles(float _ips) const {
  return std::vector<float>();
}

void
BlockOfRandom::debug(std::ostream& os) const {
  os << to_string();
}

std::string
BlockOfRandom::to_string() const {
  std::stringstream ss;
  ss << "block of " << m_num << " particles in [" << (m_x-0.5*m_xsize) << " " << (m_x+0.5*m_xsize) << "] ["
                                                  << (m_y-0.5*m_ysize) << " " << (m_y+0.5*m_ysize) <<
                             "] with strengths [" << m_minstr << " " << m_maxstr << "]";
  return ss.str();
}

void
BlockOfRandom::from_json(const nlohmann::json j) {
  const std::vector<float> c = j["center"];
  m_x = c[0];
  m_y = c[1];
  const std::vector<float> s = j["size"];
  m_xsize = s[0];
  m_ysize = s[1];
  const std::vector<float> sr = j["strength range"];
  m_minstr = sr[0];
  m_maxstr = sr[1];
  m_num = j["num"];
  m_enabled = j.value("enabled", true);
}

nlohmann::json
BlockOfRandom::to_json() const {
  nlohmann::json j;
  j["type"] = "block of random";
  j["center"] = {m_x, m_y};
  j["size"] = {m_xsize, m_ysize};
  j["strength range"] = {m_minstr, m_maxstr};
  j["num"] = m_num;
  j["enabled"] = m_enabled;
  return j;
}

struct RandomGenerator {
  static int instances;
  //static std::random_device m_rd; //Will be used to obtain a seed for the random number engine
  std::mt19937 m_gen; //Standard mersenne_twister_engine seeded with rd()
  std::uniform_real_distribution<float> m_dist;
  float m_lb;
  float m_ub;
  RandomGenerator(float _lb, float _ub) : m_lb(_lb), m_ub(_ub) {
    instances++;
    m_gen = std::mt19937(instances);
    m_dist = std::uniform_real_distribution<float>(0.0, 1.0);
  }

  float operator()() { return m_lb + (m_ub-m_lb)*m_dist(m_gen); }
};

int RandomGenerator::instances = 0;

void BlockOfRandom::generate_draw_geom() {
  std::unique_ptr<SolidRect> tmp = std::make_unique<SolidRect>(nullptr, true, m_x, m_y, m_xsize*2, m_ysize*2);
  m_draw = tmp->init_elements(m_xsize*2);
  std::generate(m_draw.val.begin(), m_draw.val.end(), RandomGenerator(m_minstr, m_maxstr));
}

#ifdef USE_IMGUI
bool BlockOfRandom::draw_info_gui(const std::string action, const float ips) {
  bool add = false;
  float xs[2] = {m_xsize, m_ysize};
  float xc[2] = {m_x, m_y};
  const std::string buttonText = action+" random vorticies";

  ImGui::InputFloat2("center", xc);
  ImGui::SliderInt("number", &m_num, 1, 10000);
  ImGui::SliderFloat2("box size", xs, 0.01f, 10.0f, "%.4f", 2.0f);
<<<<<<< HEAD
  ImGui::DragFloatRange2("strength range", &strenLo, &strenHi, 0.001f, -0.1f, 0.1f);
  ImGui::TextWrapped("This feature will add %d particles", npart);
  if (ImGui::Button(buttonText.c_str())) {
    m_num = npart;
    m_xsize = xs[0];
    m_ysize = xs[1];
    m_minstr = strenLo;
    m_maxstr = strenHi;
    m_x = xc[0];
    m_y = xc[1];
    generate_draw_geom();
    add = true;
  }
=======
  ImGui::DragFloatRange2("strength range", &m_minstr, &m_maxstr, 0.001f, -0.1f, 0.1f);
  ImGui::TextWrapped("This feature will add %d particles", m_num);
  if (ImGui::Button(buttonText.c_str())) { add = true; }
  m_xsize = xs[0];
  m_ysize = xs[1];
  m_x = xc[0];
  m_y = xc[1];
>>>>>>> 0db0c04a
  return add;
}
#endif

//
// drop a single particle from the emitter
//
std::vector<float>
ParticleEmitter::init_particles(float _ips) const {
  return std::vector<float>();
}

std::vector<float>
ParticleEmitter::step_particles(float _ips) const {
  if (this->is_enabled()) return std::vector<float>({m_x, m_y, m_str, 0.0});
  else return std::vector<float>();
}

void
ParticleEmitter::debug(std::ostream& os) const {
  os << to_string();
}

std::string
ParticleEmitter::to_string() const {
  std::stringstream ss;
  ss << "particle emitter at " << m_x << " " << m_y << " spawning particles with strength " << m_str;
  return ss.str();
}

void
ParticleEmitter::from_json(const nlohmann::json j) {
  const std::vector<float> c = j["center"];
  m_x = c[0];
  m_y = c[1];
  m_str = j["strength"];
  m_enabled = j.value("enabled", true);
}

nlohmann::json
ParticleEmitter::to_json() const {
  nlohmann::json j;
  j["type"] = "particle emitter";
  j["center"] = {m_x, m_y};
  j["strength"] = m_str;
  j["enabled"] = m_enabled;
  return j;
}

void ParticleEmitter::generate_draw_geom() {
  const float diam = 0.01;
  std::unique_ptr<SolidCircle> tmp = std::make_unique<SolidCircle>(nullptr, true, m_x, m_y, diam);
  m_draw = tmp->init_elements(diam/25.0);
  std::fill(m_draw.val.begin(), m_draw.val.end(), m_str);
}

#ifdef USE_IMGUI
bool ParticleEmitter::draw_info_gui(const std::string action, const float ips) {
  bool add = false;
  float xc[2] = {m_x, m_y};
  const std::string buttonText = action+" particle emitter";

  ImGui::InputFloat2("center", xc);
  ImGui::SliderFloat("strength", &m_str, -0.1f, 0.1f, "%.4f");
  ImGui::TextWrapped("This feature will add 1 particle per time step");
<<<<<<< HEAD
  if (ImGui::Button(buttonText.c_str())) {
    m_str = eStren;
    m_x = xc[0];
    m_y = xc[1];
    generate_draw_geom();
    add = true;
  }
=======
  if (ImGui::Button(buttonText.c_str())) { add = true; }
  m_x = xc[0];
  m_y = xc[1];
>>>>>>> 0db0c04a
  return add;
}
#endif<|MERGE_RESOLUTION|>--- conflicted
+++ resolved
@@ -91,13 +91,11 @@
 
   bool created = false;
   if (ff->draw_info_gui("Add", ips)) {
+    ff->generate_draw_geom();
     ffs.emplace_back(std::move(ff));
     ff = nullptr;
-<<<<<<< HEAD
     created = true;
-=======
     oldItem = -1;
->>>>>>> 0db0c04a
     ImGui::CloseCurrentPopup();
   }
  
@@ -180,19 +178,9 @@
   ImGui::InputFloat2("center", xc);
   ImGui::SliderFloat("strength", &m_str, -1.0f, 1.0f, "%.4f");
   ImGui::TextWrapped("This feature will add 1 particle");
-<<<<<<< HEAD
-  if (ImGui::Button(buttonText.c_str())) {
-    m_x = xc[0];
-    m_y = xc[1];
-    m_str = stren;
-    generate_draw_geom();
-    add = true;
-  }
-=======
   if (ImGui::Button(buttonText.c_str())) { add = true; }
   m_x = xc[0];
   m_y = xc[1];
->>>>>>> 0db0c04a
   return add;
 }
 #endif
@@ -305,21 +293,6 @@
   const std::string buttonText = action+" vortex blob";
 
   ImGui::InputFloat2("center", xc);
-<<<<<<< HEAD
-  ImGui::SliderFloat("strength", &stren, -5.0f, 5.0f, "%.4f");
-  ImGui::SliderFloat("radius", &rad, ips, 1.0f, "%.4f");
-  ImGui::SliderFloat("softness", &soft, ips, 1.0f, "%.4f");
-  ImGui::TextWrapped("This feature will add about %d particles", (int)(0.785398175*std::pow((2 * rad + soft) / ips, 2)));
-  if (ImGui::Button(buttonText.c_str())) {
-    m_x = xc[0];
-    m_y = xc[1];
-    m_str = stren;
-    m_rad = rad;
-    m_softness = soft;
-    generate_draw_geom();
-    add = true;
-  }
-=======
   ImGui::SliderFloat("strength", &m_str, -5.0f, 5.0f, "%.4f");
   ImGui::SliderFloat("radius", &m_rad, ips, 1.0f, "%.4f");
   ImGui::SliderFloat("softness", &m_softness, ips, 1.0f, "%.4f");
@@ -327,7 +300,6 @@
   if (ImGui::Button(buttonText.c_str())) { add = true; }
   m_x = xc[0];
   m_y = xc[1];
->>>>>>> 0db0c04a
   return add;
 }
 #endif
@@ -451,25 +423,6 @@
   const std::string buttonText = action+" asymmetric vortex blob";
 
   ImGui::InputFloat2("center", xc);
-<<<<<<< HEAD
-  ImGui::SliderFloat("strength", &stren, -5.0f, 5.0f, "%.4f");
-  ImGui::SliderFloat("major radius", &rad, ips, 1.0f, "%.4f");
-  ImGui::SliderFloat("minor radius", &minrad, ips, 1.0f, "%.4f");
-  ImGui::SliderFloat("softness", &soft, ips, 1.0f, "%.4f");
-  ImGui::SliderFloat("orientation", &rotdeg, 0.0f, 179.0f, "%.0f");
-  ImGui::TextWrapped("This feature will add about %d particles", (int)(0.785398175*std::pow((2*rad+soft)/ips, 2)));
-  if (ImGui::Button(buttonText.c_str())) {
-    m_x = xc[0];
-    m_y = xc[1];
-    m_str = stren;
-    m_minrad = minrad;
-    m_theta = rotdeg;
-    m_softness = soft;
-    m_rad = rad;
-    generate_draw_geom();
-    add = true;
-  }
-=======
   ImGui::SliderFloat("strength", &m_str, -5.0f, 5.0f, "%.4f");
   ImGui::SliderFloat("major radius", &m_rad, ips, 1.0f, "%.4f");
   ImGui::SliderFloat("minor radius", &m_minrad, ips, 1.0f, "%.4f");
@@ -479,7 +432,6 @@
   if (ImGui::Button(buttonText.c_str())) { add = true; }
   m_x = xc[0];
   m_y = xc[1];
->>>>>>> 0db0c04a
   return add;
 }
 #endif
@@ -586,26 +538,12 @@
   const std::string buttonText = action+" gaussian blob";
   
   ImGui::InputFloat2("center", xc);
-<<<<<<< HEAD
-  ImGui::SliderFloat("strength", &stren, -5.0f, 5.0f, "%.4f");
-  ImGui::SliderFloat("std dev", &stddev, ips, 1.0f, "%.4f");
-  ImGui::TextWrapped("This feature will add about %d particles", (int)(0.785398175*std::pow((6*stddev) / ips, 2)));
-  if (ImGui::Button(buttonText.c_str())) {
-    m_str = stren;
-    m_stddev = stddev;
-    m_x = xc[0];
-    m_y = xc[1];
-    generate_draw_geom();
-    add = true;
-  }
-=======
   ImGui::SliderFloat("strength", &m_str, -5.0f, 5.0f, "%.4f");
   ImGui::SliderFloat("std dev", &m_stddev, ips, 1.0f, "%.4f");
   ImGui::TextWrapped("This feature will add about %d particles", (int)(0.785398175*std::pow((6*m_stddev) / ips, 2)));
   if (ImGui::Button(buttonText.c_str())) { add = true; }
   m_x = xc[0];
   m_y = xc[1];
->>>>>>> 0db0c04a
   return add;
 }
 #endif
@@ -700,23 +638,11 @@
   ImGui::SliderFloat("strength", &m_str, -5.0f, 5.0f, "%.4f");
   ImGui::SliderFloat2("box size", xs, 0.01f, 10.0f, "%.4f", 2.0f);
   ImGui::TextWrapped("This feature will add %d particles", (int)(xs[0]*xs[1]/std::pow(ips,2)));
-<<<<<<< HEAD
-  if (ImGui::Button(buttonText.c_str())) {
-    m_str = stren;
-    m_xsize = xs[0];
-    m_ysize = xs[1];
-    m_x = xc[0];
-    m_y = xc[1];
-    generate_draw_geom();
-    add = true;
-  }
-=======
   if (ImGui::Button(buttonText.c_str())) { add = true; }
   m_xsize = xs[0];
   m_ysize = xs[1];
   m_x = xc[0];
   m_y = xc[1];
->>>>>>> 0db0c04a
   return add;
 }
 #endif
@@ -827,21 +753,6 @@
   ImGui::InputFloat2("center", xc);
   ImGui::SliderInt("number", &m_num, 1, 10000);
   ImGui::SliderFloat2("box size", xs, 0.01f, 10.0f, "%.4f", 2.0f);
-<<<<<<< HEAD
-  ImGui::DragFloatRange2("strength range", &strenLo, &strenHi, 0.001f, -0.1f, 0.1f);
-  ImGui::TextWrapped("This feature will add %d particles", npart);
-  if (ImGui::Button(buttonText.c_str())) {
-    m_num = npart;
-    m_xsize = xs[0];
-    m_ysize = xs[1];
-    m_minstr = strenLo;
-    m_maxstr = strenHi;
-    m_x = xc[0];
-    m_y = xc[1];
-    generate_draw_geom();
-    add = true;
-  }
-=======
   ImGui::DragFloatRange2("strength range", &m_minstr, &m_maxstr, 0.001f, -0.1f, 0.1f);
   ImGui::TextWrapped("This feature will add %d particles", m_num);
   if (ImGui::Button(buttonText.c_str())) { add = true; }
@@ -849,7 +760,6 @@
   m_ysize = xs[1];
   m_x = xc[0];
   m_y = xc[1];
->>>>>>> 0db0c04a
   return add;
 }
 #endif
@@ -915,19 +825,9 @@
   ImGui::InputFloat2("center", xc);
   ImGui::SliderFloat("strength", &m_str, -0.1f, 0.1f, "%.4f");
   ImGui::TextWrapped("This feature will add 1 particle per time step");
-<<<<<<< HEAD
-  if (ImGui::Button(buttonText.c_str())) {
-    m_str = eStren;
-    m_x = xc[0];
-    m_y = xc[1];
-    generate_draw_geom();
-    add = true;
-  }
-=======
   if (ImGui::Button(buttonText.c_str())) { add = true; }
   m_x = xc[0];
   m_y = xc[1];
->>>>>>> 0db0c04a
   return add;
 }
 #endif