--- conflicted
+++ resolved
@@ -147,35 +147,17 @@
   // Cells
   ptsWriter.closeElement();
 
-<<<<<<< HEAD
   {
     std::map<std::string, std::string> attribs = {{"Vectors", "velocity"}};
     std::string scalar_list;
     if (has_strengths) scalar_list.append("circulation,");
     if (has_radii) scalar_list.append("radius,");
+    if (has_vorticity) scalar_list.append("vorticity,");
     if (scalar_list.size()>1) {
       scalar_list.pop_back();
       attribs.insert({"Scalars", scalar_list});
     }
     ptsWriter.addElement("PointData", attribs);
-=======
-  printer.OpenElement( "PointData" );
-  std::string vector_list;
-  std::string scalar_list;
-
-  vector_list.append("velocity,");
-  if (has_strengths) scalar_list.append("circulation,");
-  if (has_radii) scalar_list.append("radius,");
-  if (has_vorticity) scalar_list.append("vorticity,");
-
-  if (vector_list.size()>1) {
-    vector_list.pop_back();
-    printer.PushAttribute( "Vectors", vector_list.c_str() );
-  }
-  if (scalar_list.size()>1) {
-    scalar_list.pop_back();
-    printer.PushAttribute( "Scalars", scalar_list.c_str() );
->>>>>>> 430d69ba
   }
 
   if (has_strengths) {
@@ -196,7 +178,6 @@
     ptsWriter.closeElement();
   }
 
-<<<<<<< HEAD
   {
     std::map<std::string, std::string> attribs = {{"NumberOfComponents", "3"},
                                                   {"Name",               "velocity"},
@@ -207,24 +188,6 @@
   }
   // DataArray
   ptsWriter.closeElement();
-=======
-  if (has_vorticity) {
-    printer.OpenElement( "DataArray" );
-    printer.PushAttribute( "Name", "vorticity" );
-    printer.PushAttribute( "type", "Float32" );
-    write_DataArray (printer, pts.get_vort(), compress, asbase64);
-    printer.CloseElement();	// DataArray
-  }
-
-  printer.OpenElement( "DataArray" );
-  printer.PushAttribute( "NumberOfComponents", "3" );
-  printer.PushAttribute( "Name", "velocity" );
-  printer.PushAttribute( "type", "Float32" );
-  write_DataArray (printer, pts.get_vel(), compress, asbase64);
-  printer.CloseElement();	// DataArray
-
-  printer.CloseElement();	// PointData
->>>>>>> 430d69ba
 
   // Point Data 
   ptsWriter.closeElement();
@@ -477,7 +440,6 @@
     gridWriter.closeElement();
   }
 
-<<<<<<< HEAD
   {
     std::map<std::string, std::string> attribs = {{"Name", "types"},
                                                   {"type", "UInt8"}};
@@ -507,48 +469,6 @@
   gridWriter.closeElement();
   // Piece
   gridWriter.closeElement();
-=======
-  printer.OpenElement( "PointData" );
-  std::string vector_list;
-  std::string scalar_list;
-
-  const bool has_vorticity = grid.has_vort();
-
-  vector_list.append("velocity,");
-  //if (has_strengths) scalar_list.append("circulation,");
-  //if (has_radii) scalar_list.append("radius,");
-  if (has_vorticity) scalar_list.append("vorticity,");
-
-  if (vector_list.size()>1) {
-    vector_list.pop_back();
-    printer.PushAttribute( "Vectors", vector_list.c_str() );
-  }
-  if (scalar_list.size()>1) {
-    scalar_list.pop_back();
-    printer.PushAttribute( "Scalars", scalar_list.c_str() );
-  }
-
-  if (has_vorticity) {
-    printer.OpenElement( "DataArray" );
-    printer.PushAttribute( "Name", "vorticity" );
-    printer.PushAttribute( "type", "Float32" );
-    write_DataArray (printer, grid.get_vort(), compress, asbase64);
-    printer.CloseElement();	// DataArray
-  }
-
-  printer.OpenElement( "DataArray" );
-  printer.PushAttribute( "NumberOfComponents", "3" );
-  printer.PushAttribute( "Name", "velocity" );
-  printer.PushAttribute( "type", "Float32" );
-  write_DataArray (printer, grid.get_vel(), compress, asbase64);
-  printer.CloseElement();	// DataArray
-
-  printer.CloseElement();	// PointData 
-
-  printer.CloseElement();	// Piece
-  printer.CloseElement();	// PolyData or UnstructuredGrid
-  printer.CloseElement();	// VTKFile
->>>>>>> 430d69ba
 
   gridWriter.finish();
   std::cout << "Wrote " << grid.get_nelems() << " elements to " << vtkfn.str() << std::endl;
